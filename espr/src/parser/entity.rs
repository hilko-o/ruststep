--- conflicted
+++ resolved
@@ -1,8 +1,4 @@
-<<<<<<< HEAD
-use super::{basis::*, types::*, util::*};
-=======
 use super::{expression::*, identifier::*, types::*, util::*};
->>>>>>> 106121f4
 use derive_more::From;
 
 /// Parsed result of EXPRESS's ENTITY
@@ -93,8 +89,6 @@
         .parse(input)
 }
 
-<<<<<<< HEAD
-=======
 /// Constructor like `point(0.0, 0.0, 0.0)`
 #[derive(Debug, Clone, PartialEq)]
 pub struct EntityConstructor {
@@ -117,7 +111,6 @@
     .parse(input)
 }
 
->>>>>>> 106121f4
 #[cfg(test)]
 mod tests {
     use super::*;
