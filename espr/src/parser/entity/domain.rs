--- conflicted
+++ resolved
@@ -1,10 +1,5 @@
-<<<<<<< HEAD
-use super::super::{combinator::*, expression::*, identifier::*,};
-use crate::ast::algorithm::*;
-=======
 use super::super::{combinator::*, expression::*, identifier::*};
 use crate::ast::*;
->>>>>>> 6d6eefa8
 
 /// 338 where_clause = WHERE [domain_rule] `;` { [domain_rule] `;` } .
 pub fn where_clause(input: &str) -> ParseResult<WhereClause> {
