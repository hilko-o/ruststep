--- conflicted
+++ resolved
@@ -54,11 +54,7 @@
             pub mod #name {
                 use #ruststep_path::{as_holder, Holder, TableInit, primitive::*, tables::*, error::Result};
                 use std::collections::HashMap;
-<<<<<<< HEAD
-                use ruststep_derive::{as_holder, TableInit};
                 use derive_more::*;
-=======
->>>>>>> 5eef3349
 
                 #[derive(Debug, Clone, PartialEq, Default, TableInit)]
                 pub struct Tables {
