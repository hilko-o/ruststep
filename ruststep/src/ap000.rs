//! Manually generated schema definitions corresponding following EXPRESS Schema
//!
//! ```text
//! SCHEMA ap000;
//!   ENTITY a;
//!     x: REAL;
//!     y: REAL;
//!   END_ENTITY;
//!
//!   ENTITY b;
//!     z: REAL;
//!     w: a;
//!   END_ENTITY;
//!
//!   ENTITY c;
//!     p: a;
//!     q: b;
//!   END_ENTITY;
//!
//!   -- For subtype/supertype
//!   ENTITY base;
//!     SUPERTYPE OF (sub1, sub2)
//!     a: f64;
//!   END_ENTITY;
//!
//!   ENTITY sub1;
//!     SUBTYPE OF (base);
//!     b: f64;
//!   END_ENTITY;
//!
//!   ENTITY sub2;
//!     SUBTYPE OF (base);
//!     c: f64;
//!   END_ENTITY;
//!
//!   ENTITY user;
//!     data: base;
//!   END_ENTITY;
//! END_SCHEMA;
//! ```
//!
//! This sub-module is for help designing and testing generated code.
//! Most functionality in generated codes are supplied as trait in [tables].
//!
//! Examples
//! ---------
//!
//! ```
//! use ruststep::*;
//!
//! const STEP_INPUT: &str = r#"
//! ISO-10303-21;
//! HEADER;
//!   FILE_DESCRIPTION((''), '');
//!   FILE_NAME('ruststep/examples/ap000/read.step', '2018-04-27T08:23:47', (''), (''), '', '', '');
//!   FILE_SCHEMA(('AP000'));
//! ENDSEC;
//! DATA;
//!   #1 = A(1.0, 2.0);
//!   #2 = B(3.0, #1);
//!   #3 = B(3.0, A((4.0, 5.0)));
//!   #4 = C(#1, #2);
//!   #5 = C(#1, #3);
//!   #6 = C(#1, B((6.0, #1)));
//!   #7 = C(#1, B((6.0, A((7.0, 8.0)))));
//!   #8 = C(A((9.0, 10.0)), #2);
//!   #9 = C(A((11.0, 12.0)), #3);
//! ENDSEC;
//! END-ISO-10303-21;
//! "#;
//!
//! // Parse input string into an exchange structure
//! let step = parser::parse(STEP_INPUT.trim()).unwrap();
//!
//! // STEP file can contain multiple DATA section,
//! // and assumes it be 1 here.
//! assert_eq!(step.data.len(), 1);
//!
//! // Load DATA section as tables of each entity
//! let table = ap000::Ap000::from_section(&step.data[0]).unwrap();
//!
//! // Iterate over entity instances
//! for c in table.c_iter() {
//!     let c_owned = c.unwrap(); // Entity reference e.g. `#1` is resolved here.
//!                               // If an undefined entity is contained, `c` will be
//!                               // `ruststep::error::Error::UnknownEntity`
//!     println!("C = {:?}", c_owned);
//! }
//! ```
//!
//! custom `Any` trait for entity `a`
//!
//! ```
//! use ruststep::ap000::*;
//!
//! let base = Base { a: 1.0 };
//! let sub = Sub1 { base, b: 1.0 };
//!
//! let mut any: BaseAny = sub.into();
//!
//! // `a` of `Base` is accessible through Deref/DerefMut
//! println!("{}", any.a); // 1.0
//! any.a = 2.0;
//!
//! // downcast to Sub1.
//! let sub = any.as_sub1().unwrap();
//! ```

use crate::{
    ast::{DataSection, EntityInstance},
    error::*,
    tables::*,
};
use derive_more::{Deref, DerefMut};
use ruststep_derive::{as_holder, Holder};
use serde::{Deserialize, Serialize};
use std::{collections::HashMap, fmt::Debug};

#[cfg(doc)]
use crate::tables;

/// Tables including entities `A`, `B`, and `C` as their holders.
#[derive(Debug, Clone, PartialEq, Default)]
pub struct Ap000 {
    a: HashMap<u64, as_holder!(A)>,
    b: HashMap<u64, as_holder!(B)>,
    c: HashMap<u64, as_holder!(C)>,
}

impl Ap000 {
    pub fn from_section(sec: &DataSection) -> Result<Self> {
        let mut table = Ap000::default();

        for entity in &sec.entities {
            match entity {
                EntityInstance::Simple { id, record } => {
                    if !match record.name.as_str() {
                        "A" => table.a.insert(*id, AHolder::deserialize(record)?).is_none(),
                        "B" => table.b.insert(*id, BHolder::deserialize(record)?).is_none(),
                        "C" => table.c.insert(*id, CHolder::deserialize(record)?).is_none(),
                        name @ _ => {
                            return Err(Error::UnknownEntityName {
                                entity_name: name.to_string(),
                                schema: "ap000".to_string(),
                            })
                        }
                    } {
                        return Err(Error::DuplicatedEntity(*id));
                    }
                }
                EntityInstance::Complex { .. } => unimplemented!(),
            };
        }
        Ok(table)
    }

    pub fn a_iter<'table>(&'table self) -> impl Iterator<Item = Result<A>> + 'table {
        EntityTable::<AHolder>::owned_iter(self)
    }

    pub fn b_iter<'table>(&'table self) -> impl Iterator<Item = Result<B>> + 'table {
        EntityTable::<BHolder>::owned_iter(self)
    }

    pub fn c_iter<'table>(&'table self) -> impl Iterator<Item = Result<C>> + 'table {
        EntityTable::<CHolder>::owned_iter(self)
    }
}

/// Corresponds to `ENTITY a`
<<<<<<< HEAD
#[derive(Debug, Clone, PartialEq, Serialize, ruststep_derive::Holder)]
=======
#[derive(Debug, Clone, PartialEq, Serialize, Holder)]
>>>>>>> f3dcbe66
#[holder(table = Ap000, field = a)]
pub struct A {
    pub x: f64,
    pub y: f64,
}

/// Corresponds to `ENTITY b`
<<<<<<< HEAD
#[derive(Debug, Clone, PartialEq, Serialize, ruststep_derive::Holder)]
=======
#[derive(Debug, Clone, PartialEq, Serialize, Holder)]
>>>>>>> f3dcbe66
#[holder(table = Ap000, field = b)]
pub struct B {
    pub z: f64,
    #[holder(use_place_holder)]
    pub a: A,
}

/// Corresponds to `ENTITY c`
<<<<<<< HEAD
#[derive(Debug, Clone, PartialEq, Serialize, ruststep_derive::Holder)]
=======
#[derive(Debug, Clone, PartialEq, Serialize, Holder)]
>>>>>>> f3dcbe66
#[holder(table = Ap000, field = c)]
pub struct C {
    #[holder(use_place_holder)]
    pub p: A,
    #[holder(use_place_holder)]
    pub q: B,
}

<<<<<<< HEAD
custom_any!(BaseAny);
=======
pub trait SuperTypeAny: ::std::ops::Deref<Target = Self::SuperType> + ::std::ops::DerefMut {
    type SuperType;
}

#[derive(Debug, Clone)]
pub enum BaseAny {
    Sub1(Box<Sub1>),
    Sub2(Box<Sub2>),
}

impl BaseAny {
    pub fn as_sub1(self) -> ::std::result::Result<Sub1, Self> {
        match self {
            BaseAny::Sub1(sub) => Ok(*sub),
            _ => Err(self),
        }
    }
    pub fn as_sub2(self) -> ::std::result::Result<Sub2, Self> {
        match self {
            BaseAny::Sub2(sub) => Ok(*sub),
            _ => Err(self),
        }
    }
}

impl ::std::ops::Deref for BaseAny {
    type Target = Base;
    fn deref(&self) -> &Base {
        match self {
            BaseAny::Sub1(sub) => sub.deref(),
            BaseAny::Sub2(sub) => sub.deref(),
        }
    }
}

impl ::std::ops::DerefMut for BaseAny {
    fn deref_mut(&mut self) -> &mut Base {
        match self {
            BaseAny::Sub1(sub) => sub.deref_mut(),
            BaseAny::Sub2(sub) => sub.deref_mut(),
        }
    }
}
>>>>>>> f3dcbe66

#[derive(Debug, Clone)]
pub struct Base {
    pub a: f64,
}

#[derive(Debug, Clone, Deref, DerefMut)]
pub struct Sub1 {
    #[deref]
    #[deref_mut]
    pub base: Base,
    pub b: f64,
}

impl Into<BaseAny> for Sub1 {
    fn into(self) -> BaseAny {
        BaseAny::Sub1(Box::new(self))
    }
}

#[derive(Debug, Clone, Deref, DerefMut)]
pub struct Sub2 {
    #[deref]
    #[deref_mut]
    pub base: Base,
    pub c: f64,
}

impl Into<BaseAny> for Sub2 {
    fn into(self) -> BaseAny {
        BaseAny::Sub2(Box::new(self))
    }
}

#[derive(Debug, Clone)]
pub struct User {
    pub data: BaseAny,
}

#[cfg(test)]
mod tests {
    use super::*;
<<<<<<< HEAD
    use crate::{ast::*, parser::exchange, place_holder::PlaceHolder};
=======
    use crate::{ast::*, parser::exchange, place_holder::*};
>>>>>>> f3dcbe66
    use nom::Finish;

    #[test]
    fn a_from_record() {
        let (_, record) = exchange::simple_record("A(1.0, 2.0)").finish().unwrap();
        let a = AHolder::deserialize(&record).unwrap();
        dbg!(a);
    }

    // Example Tables generated by
    //
    // ```
    // DATA;
    //   #2 = A(1.0, 2.0);
    //   #4 = B(2.0, A((4.0, 5.0)));
    //   #5 = B(2.0, #2);
    // ENDSEC;
    // ```
    fn example_table() -> Ap000 {
        let mut tables = Ap000::default();
        tables.a.insert(2, AHolder { x: 1.0, y: 2.0 });
        tables.b.insert(
            4,
            BHolder {
                z: 2.0,
                a: PlaceHolder::Owned(AHolder { x: 4.0, y: 5.0 }),
            },
        );
        tables.b.insert(
            5,
            BHolder {
                z: 2.0,
                a: PlaceHolder::Ref(RValue::Entity(2)),
            },
        );
        tables
    }

    #[test]
    fn section_to_table() {
        let (_, sec) = exchange::data_section(
            r#"
            DATA;
              #2 = A(1.0, 2.0);
              #4 = B(2.0, A((4.0, 5.0)));
              #5 = B(2.0, #2);
            ENDSEC;
            "#
            .trim(),
        )
        .finish()
        .unwrap();
        dbg!(&sec);

        let table = Ap000::from_section(&sec).unwrap();
        dbg!(&table);
        assert_eq!(table, example_table());
    }

    #[test]
    fn b_from_record() {
        let tables = example_table();

        let (_, record) = exchange::simple_record("B(1.0, A((2.0, 3.0)))")
            .finish()
            .unwrap();
        let b = BHolder::deserialize(&record).unwrap();
        dbg!(b.into_owned(&tables).unwrap());

        let (_, record) = exchange::simple_record("B(1.0, #2)").finish().unwrap();
        let b = BHolder::deserialize(&record).unwrap();
        dbg!(b.into_owned(&tables).unwrap());
    }

    #[test]
    fn c_from_record() {
        let tables = example_table();

        // All components are inline
        let (_, record) = exchange::simple_record("C(A((1.0, 2.0)), B((1.0, A((2.0, 3.0)))))")
            .finish()
            .unwrap();
        let c = CHolder::deserialize(&record).unwrap();
        dbg!(c.into_owned(&tables).unwrap());

        // Use B with inline A
        let (_, record) = exchange::simple_record("C(A((1.0, 2.0)), #4)")
            .finish()
            .unwrap();
        let c = CHolder::deserialize(&record).unwrap();
        dbg!(c.into_owned(&tables).unwrap());

        // Use B with ref A
        let (_, record) = exchange::simple_record("C(A((1.0, 2.0)), #5)")
            .finish()
            .unwrap();
        let c = CHolder::deserialize(&record).unwrap();
        dbg!(c.into_owned(&tables).unwrap());

        // Use both reference
        let (_, record) = exchange::simple_record("C(#2, #4)").finish().unwrap();
        let c = CHolder::deserialize(&record).unwrap();
        dbg!(c.into_owned(&tables).unwrap());

        // Use both reference with DAG
        let (_, record) = exchange::simple_record("C(#2, #5)").finish().unwrap();
        let c = CHolder::deserialize(&record).unwrap();
        dbg!(c.into_owned(&tables).unwrap());

        // Inline struct with reference
        let (_, record) = exchange::simple_record("C(#2, B((6.0, #2)))")
            .finish()
            .unwrap();
        let c = CHolder::deserialize(&record).unwrap();
        dbg!(c.into_owned(&tables).unwrap());
    }
}<|MERGE_RESOLUTION|>--- conflicted
+++ resolved
@@ -168,11 +168,7 @@
 }
 
 /// Corresponds to `ENTITY a`
-<<<<<<< HEAD
-#[derive(Debug, Clone, PartialEq, Serialize, ruststep_derive::Holder)]
-=======
 #[derive(Debug, Clone, PartialEq, Serialize, Holder)]
->>>>>>> f3dcbe66
 #[holder(table = Ap000, field = a)]
 pub struct A {
     pub x: f64,
@@ -180,11 +176,7 @@
 }
 
 /// Corresponds to `ENTITY b`
-<<<<<<< HEAD
-#[derive(Debug, Clone, PartialEq, Serialize, ruststep_derive::Holder)]
-=======
 #[derive(Debug, Clone, PartialEq, Serialize, Holder)]
->>>>>>> f3dcbe66
 #[holder(table = Ap000, field = b)]
 pub struct B {
     pub z: f64,
@@ -193,11 +185,7 @@
 }
 
 /// Corresponds to `ENTITY c`
-<<<<<<< HEAD
-#[derive(Debug, Clone, PartialEq, Serialize, ruststep_derive::Holder)]
-=======
 #[derive(Debug, Clone, PartialEq, Serialize, Holder)]
->>>>>>> f3dcbe66
 #[holder(table = Ap000, field = c)]
 pub struct C {
     #[holder(use_place_holder)]
@@ -206,9 +194,6 @@
     pub q: B,
 }
 
-<<<<<<< HEAD
-custom_any!(BaseAny);
-=======
 pub trait SuperTypeAny: ::std::ops::Deref<Target = Self::SuperType> + ::std::ops::DerefMut {
     type SuperType;
 }
@@ -252,7 +237,6 @@
         }
     }
 }
->>>>>>> f3dcbe66
 
 #[derive(Debug, Clone)]
 pub struct Base {
@@ -295,11 +279,7 @@
 #[cfg(test)]
 mod tests {
     use super::*;
-<<<<<<< HEAD
     use crate::{ast::*, parser::exchange, place_holder::PlaceHolder};
-=======
-    use crate::{ast::*, parser::exchange, place_holder::*};
->>>>>>> f3dcbe66
     use nom::Finish;
 
     #[test]
