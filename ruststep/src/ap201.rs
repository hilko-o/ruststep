#![allow(dead_code)]
pub mod explicit_draughting {
    use crate::{
        as_holder, derive_more::*, error::Result, primitive::*, tables::*, Holder, TableInit,
    };
    use std::collections::HashMap;
    #[derive(Debug, Clone, PartialEq, Default, TableInit)]
    pub struct Tables {
        address: HashMap<u64, as_holder!(Address)>,
        angular_dimension: HashMap<u64, as_holder!(AngularDimension)>,
        annotation_curve_occurrence: HashMap<u64, as_holder!(AnnotationCurveOccurrence)>,
        annotation_fill_area: HashMap<u64, as_holder!(AnnotationFillArea)>,
        annotation_fill_area_occurrence: HashMap<u64, as_holder!(AnnotationFillAreaOccurrence)>,
        annotation_occurrence: HashMap<u64, as_holder!(AnnotationOccurrence)>,
        annotation_subfigure_occurrence: HashMap<u64, as_holder!(AnnotationSubfigureOccurrence)>,
        annotation_symbol: HashMap<u64, as_holder!(AnnotationSymbol)>,
        annotation_symbol_occurrence: HashMap<u64, as_holder!(AnnotationSymbolOccurrence)>,
        annotation_text: HashMap<u64, as_holder!(AnnotationText)>,
        annotation_text_occurrence: HashMap<u64, as_holder!(AnnotationTextOccurrence)>,
        application_context: HashMap<u64, as_holder!(ApplicationContext)>,
        application_context_element: HashMap<u64, as_holder!(ApplicationContextElement)>,
        application_protocol_definition: HashMap<u64, as_holder!(ApplicationProtocolDefinition)>,
        approval: HashMap<u64, as_holder!(Approval)>,
        approval_assignment: HashMap<u64, as_holder!(ApprovalAssignment)>,
        approval_date_time: HashMap<u64, as_holder!(ApprovalDateTime)>,
        approval_person_organization: HashMap<u64, as_holder!(ApprovalPersonOrganization)>,
        approval_role: HashMap<u64, as_holder!(ApprovalRole)>,
        approval_status: HashMap<u64, as_holder!(ApprovalStatus)>,
        area_in_set: HashMap<u64, as_holder!(AreaInSet)>,
        axis2_placement_2d: HashMap<u64, as_holder!(Axis2Placement2D)>,
        b_spline_curve: HashMap<u64, as_holder!(BSplineCurve)>,
        b_spline_curve_with_knots: HashMap<u64, as_holder!(BSplineCurveWithKnots)>,
        bezier_curve: HashMap<u64, as_holder!(BezierCurve)>,
        bounded_curve: HashMap<u64, as_holder!(BoundedCurve)>,
        calendar_date: HashMap<u64, as_holder!(CalendarDate)>,
        camera_image: HashMap<u64, as_holder!(CameraImage)>,
        camera_image_2d_with_scale: HashMap<u64, as_holder!(CameraImage2DWithScale)>,
        camera_model: HashMap<u64, as_holder!(CameraModel)>,
        camera_model_d2: HashMap<u64, as_holder!(CameraModelD2)>,
        camera_usage: HashMap<u64, as_holder!(CameraUsage)>,
        cartesian_point: HashMap<u64, as_holder!(CartesianPoint)>,
        circle: HashMap<u64, as_holder!(Circle)>,
        colour: HashMap<u64, as_holder!(Colour)>,
        colour_rgb: HashMap<u64, as_holder!(ColourRgb)>,
        colour_specification: HashMap<u64, as_holder!(ColourSpecification)>,
        composite_curve: HashMap<u64, as_holder!(CompositeCurve)>,
        composite_curve_segment: HashMap<u64, as_holder!(CompositeCurveSegment)>,
        composite_text: HashMap<u64, as_holder!(CompositeText)>,
        composite_text_with_associated_curves:
            HashMap<u64, as_holder!(CompositeTextWithAssociatedCurves)>,
        composite_text_with_blanking_box: HashMap<u64, as_holder!(CompositeTextWithBlankingBox)>,
        composite_text_with_extent: HashMap<u64, as_holder!(CompositeTextWithExtent)>,
        conic: HashMap<u64, as_holder!(Conic)>,
        context_dependent_invisibility: HashMap<u64, as_holder!(ContextDependentInvisibility)>,
        contract: HashMap<u64, as_holder!(Contract)>,
        contract_assignment: HashMap<u64, as_holder!(ContractAssignment)>,
        contract_type: HashMap<u64, as_holder!(ContractType)>,
        conversion_based_unit: HashMap<u64, as_holder!(ConversionBasedUnit)>,
        curve: HashMap<u64, as_holder!(Curve)>,
        curve_dimension: HashMap<u64, as_holder!(CurveDimension)>,
        curve_style: HashMap<u64, as_holder!(CurveStyle)>,
        curve_style_font: HashMap<u64, as_holder!(CurveStyleFont)>,
        curve_style_font_pattern: HashMap<u64, as_holder!(CurveStyleFontPattern)>,
        date: HashMap<u64, as_holder!(Date)>,
        datum_feature_callout: HashMap<u64, as_holder!(DatumFeatureCallout)>,
        datum_target_callout: HashMap<u64, as_holder!(DatumTargetCallout)>,
        defined_symbol: HashMap<u64, as_holder!(DefinedSymbol)>,
        diameter_dimension: HashMap<u64, as_holder!(DiameterDimension)>,
        dimension_callout_component_relationship:
            HashMap<u64, as_holder!(DimensionCalloutComponentRelationship)>,
        dimension_callout_relationship: HashMap<u64, as_holder!(DimensionCalloutRelationship)>,
        dimension_curve: HashMap<u64, as_holder!(DimensionCurve)>,
        dimension_curve_directed_callout: HashMap<u64, as_holder!(DimensionCurveDirectedCallout)>,
        dimension_curve_terminator: HashMap<u64, as_holder!(DimensionCurveTerminator)>,
        dimension_pair: HashMap<u64, as_holder!(DimensionPair)>,
        dimensional_exponents: HashMap<u64, as_holder!(DimensionalExponents)>,
        direction: HashMap<u64, as_holder!(Direction)>,
        document: HashMap<u64, as_holder!(Document)>,
        document_reference: HashMap<u64, as_holder!(DocumentReference)>,
        document_type: HashMap<u64, as_holder!(DocumentType)>,
        draughting_annotation_occurrence: HashMap<u64, as_holder!(DraughtingAnnotationOccurrence)>,
        draughting_approval_assignment: HashMap<u64, as_holder!(DraughtingApprovalAssignment)>,
        draughting_callout: HashMap<u64, as_holder!(DraughtingCallout)>,
        draughting_callout_relationship: HashMap<u64, as_holder!(DraughtingCalloutRelationship)>,
        draughting_contract_assignment: HashMap<u64, as_holder!(DraughtingContractAssignment)>,
        draughting_drawing_revision: HashMap<u64, as_holder!(DraughtingDrawingRevision)>,
        draughting_elements: HashMap<u64, as_holder!(DraughtingElements)>,
        draughting_group_assignment: HashMap<u64, as_holder!(DraughtingGroupAssignment)>,
        draughting_model: HashMap<u64, as_holder!(DraughtingModel)>,
        draughting_organization_assignment:
            HashMap<u64, as_holder!(DraughtingOrganizationAssignment)>,
        draughting_person_and_organization_assignment:
            HashMap<u64, as_holder!(DraughtingPersonAndOrganizationAssignment)>,
        draughting_person_assignment: HashMap<u64, as_holder!(DraughtingPersonAssignment)>,
        draughting_pre_defined_colour: HashMap<u64, as_holder!(DraughtingPreDefinedColour)>,
        draughting_pre_defined_curve_font: HashMap<u64, as_holder!(DraughtingPreDefinedCurveFont)>,
        draughting_pre_defined_text_font: HashMap<u64, as_holder!(DraughtingPreDefinedTextFont)>,
        draughting_presented_item: HashMap<u64, as_holder!(DraughtingPresentedItem)>,
        draughting_security_classification_assignment:
            HashMap<u64, as_holder!(DraughtingSecurityClassificationAssignment)>,
        draughting_specification_reference:
            HashMap<u64, as_holder!(DraughtingSpecificationReference)>,
        draughting_subfigure_representation:
            HashMap<u64, as_holder!(DraughtingSubfigureRepresentation)>,
        draughting_symbol_representation: HashMap<u64, as_holder!(DraughtingSymbolRepresentation)>,
        draughting_text_literal_with_delineation:
            HashMap<u64, as_holder!(DraughtingTextLiteralWithDelineation)>,
        draughting_title: HashMap<u64, as_holder!(DraughtingTitle)>,
        drawing_definition: HashMap<u64, as_holder!(DrawingDefinition)>,
        drawing_revision: HashMap<u64, as_holder!(DrawingRevision)>,
        drawing_sheet_layout: HashMap<u64, as_holder!(DrawingSheetLayout)>,
        drawing_sheet_revision: HashMap<u64, as_holder!(DrawingSheetRevision)>,
        drawing_sheet_revision_usage: HashMap<u64, as_holder!(DrawingSheetRevisionUsage)>,
        ellipse: HashMap<u64, as_holder!(Ellipse)>,
        external_source: HashMap<u64, as_holder!(ExternalSource)>,
        externally_defined_curve_font: HashMap<u64, as_holder!(ExternallyDefinedCurveFont)>,
        externally_defined_hatch_style: HashMap<u64, as_holder!(ExternallyDefinedHatchStyle)>,
        externally_defined_item: HashMap<u64, as_holder!(ExternallyDefinedItem)>,
        externally_defined_symbol: HashMap<u64, as_holder!(ExternallyDefinedSymbol)>,
        externally_defined_text_font: HashMap<u64, as_holder!(ExternallyDefinedTextFont)>,
        externally_defined_tile_style: HashMap<u64, as_holder!(ExternallyDefinedTileStyle)>,
        fill_area_style: HashMap<u64, as_holder!(FillAreaStyle)>,
        fill_area_style_colour: HashMap<u64, as_holder!(FillAreaStyleColour)>,
        fill_area_style_hatching: HashMap<u64, as_holder!(FillAreaStyleHatching)>,
        fill_area_style_tile_symbol_with_style:
            HashMap<u64, as_holder!(FillAreaStyleTileSymbolWithStyle)>,
        fill_area_style_tiles: HashMap<u64, as_holder!(FillAreaStyleTiles)>,
        geometric_curve_set: HashMap<u64, as_holder!(GeometricCurveSet)>,
        geometric_representation_context: HashMap<u64, as_holder!(GeometricRepresentationContext)>,
        geometric_representation_item: HashMap<u64, as_holder!(GeometricRepresentationItem)>,
        geometric_set: HashMap<u64, as_holder!(GeometricSet)>,
        geometrical_tolerance_callout: HashMap<u64, as_holder!(GeometricalToleranceCallout)>,
        geometrically_bounded_2d_wireframe_representation:
            HashMap<u64, as_holder!(GeometricallyBounded2DWireframeRepresentation)>,
        global_unit_assigned_context: HashMap<u64, as_holder!(GlobalUnitAssignedContext)>,
        group: HashMap<u64, as_holder!(Group)>,
        group_assignment: HashMap<u64, as_holder!(GroupAssignment)>,
        group_relationship: HashMap<u64, as_holder!(GroupRelationship)>,
        hyperbola: HashMap<u64, as_holder!(Hyperbola)>,
        invisibility: HashMap<u64, as_holder!(Invisibility)>,
        leader_curve: HashMap<u64, as_holder!(LeaderCurve)>,
        leader_directed_callout: HashMap<u64, as_holder!(LeaderDirectedCallout)>,
        leader_directed_dimension: HashMap<u64, as_holder!(LeaderDirectedDimension)>,
        leader_terminator: HashMap<u64, as_holder!(LeaderTerminator)>,
        length_measure_with_unit: HashMap<u64, as_holder!(LengthMeasureWithUnit)>,
        length_unit: HashMap<u64, as_holder!(LengthUnit)>,
        line: HashMap<u64, as_holder!(Line)>,
        linear_dimension: HashMap<u64, as_holder!(LinearDimension)>,
        mapped_item: HashMap<u64, as_holder!(MappedItem)>,
        measure_with_unit: HashMap<u64, as_holder!(MeasureWithUnit)>,
        named_unit: HashMap<u64, as_holder!(NamedUnit)>,
        offset_curve_2d: HashMap<u64, as_holder!(OffsetCurve2D)>,
        one_direction_repeat_factor: HashMap<u64, as_holder!(OneDirectionRepeatFactor)>,
        ordinate_dimension: HashMap<u64, as_holder!(OrdinateDimension)>,
        organization: HashMap<u64, as_holder!(Organization)>,
        organization_assignment: HashMap<u64, as_holder!(OrganizationAssignment)>,
        organization_role: HashMap<u64, as_holder!(OrganizationRole)>,
        organizational_address: HashMap<u64, as_holder!(OrganizationalAddress)>,
        parabola: HashMap<u64, as_holder!(Parabola)>,
        person: HashMap<u64, as_holder!(Person)>,
        person_and_organization: HashMap<u64, as_holder!(PersonAndOrganization)>,
        person_and_organization_assignment:
            HashMap<u64, as_holder!(PersonAndOrganizationAssignment)>,
        person_and_organization_role: HashMap<u64, as_holder!(PersonAndOrganizationRole)>,
        person_assignment: HashMap<u64, as_holder!(PersonAssignment)>,
        person_role: HashMap<u64, as_holder!(PersonRole)>,
        personal_address: HashMap<u64, as_holder!(PersonalAddress)>,
        placement: HashMap<u64, as_holder!(Placement)>,
        planar_box: HashMap<u64, as_holder!(PlanarBox)>,
        planar_extent: HashMap<u64, as_holder!(PlanarExtent)>,
        plane_angle_measure_with_unit: HashMap<u64, as_holder!(PlaneAngleMeasureWithUnit)>,
        plane_angle_unit: HashMap<u64, as_holder!(PlaneAngleUnit)>,
        point: HashMap<u64, as_holder!(Point)>,
        point_on_curve: HashMap<u64, as_holder!(PointOnCurve)>,
        polyline: HashMap<u64, as_holder!(Polyline)>,
        pre_defined_colour: HashMap<u64, as_holder!(PreDefinedColour)>,
        pre_defined_curve_font: HashMap<u64, as_holder!(PreDefinedCurveFont)>,
        pre_defined_dimension_symbol: HashMap<u64, as_holder!(PreDefinedDimensionSymbol)>,
        pre_defined_geometrical_tolerance_symbol:
            HashMap<u64, as_holder!(PreDefinedGeometricalToleranceSymbol)>,
        pre_defined_item: HashMap<u64, as_holder!(PreDefinedItem)>,
        pre_defined_point_marker_symbol: HashMap<u64, as_holder!(PreDefinedPointMarkerSymbol)>,
        pre_defined_symbol: HashMap<u64, as_holder!(PreDefinedSymbol)>,
        pre_defined_terminator_symbol: HashMap<u64, as_holder!(PreDefinedTerminatorSymbol)>,
        pre_defined_text_font: HashMap<u64, as_holder!(PreDefinedTextFont)>,
        presentation_area: HashMap<u64, as_holder!(PresentationArea)>,
        presentation_layer_assignment: HashMap<u64, as_holder!(PresentationLayerAssignment)>,
        presentation_layer_usage: HashMap<u64, as_holder!(PresentationLayerUsage)>,
        presentation_representation: HashMap<u64, as_holder!(PresentationRepresentation)>,
        presentation_set: HashMap<u64, as_holder!(PresentationSet)>,
        presentation_size: HashMap<u64, as_holder!(PresentationSize)>,
        presentation_style_assignment: HashMap<u64, as_holder!(PresentationStyleAssignment)>,
        presentation_style_by_context: HashMap<u64, as_holder!(PresentationStyleByContext)>,
        presentation_view: HashMap<u64, as_holder!(PresentationView)>,
        presented_item: HashMap<u64, as_holder!(PresentedItem)>,
        presented_item_representation: HashMap<u64, as_holder!(PresentedItemRepresentation)>,
        product: HashMap<u64, as_holder!(Product)>,
        product_context: HashMap<u64, as_holder!(ProductContext)>,
        product_definition: HashMap<u64, as_holder!(ProductDefinition)>,
        product_definition_context: HashMap<u64, as_holder!(ProductDefinitionContext)>,
        product_definition_formation: HashMap<u64, as_holder!(ProductDefinitionFormation)>,
        product_definition_shape: HashMap<u64, as_holder!(ProductDefinitionShape)>,
        projection_curve: HashMap<u64, as_holder!(ProjectionCurve)>,
        projection_directed_callout: HashMap<u64, as_holder!(ProjectionDirectedCallout)>,
        property_definition: HashMap<u64, as_holder!(PropertyDefinition)>,
        property_definition_representation:
            HashMap<u64, as_holder!(PropertyDefinitionRepresentation)>,
        quasi_uniform_curve: HashMap<u64, as_holder!(QuasiUniformCurve)>,
        radius_dimension: HashMap<u64, as_holder!(RadiusDimension)>,
        rational_b_spline_curve: HashMap<u64, as_holder!(RationalBSplineCurve)>,
        representation: HashMap<u64, as_holder!(Representation)>,
        representation_context: HashMap<u64, as_holder!(RepresentationContext)>,
        representation_item: HashMap<u64, as_holder!(RepresentationItem)>,
        representation_map: HashMap<u64, as_holder!(RepresentationMap)>,
        security_classification: HashMap<u64, as_holder!(SecurityClassification)>,
        security_classification_assignment:
            HashMap<u64, as_holder!(SecurityClassificationAssignment)>,
        security_classification_level: HashMap<u64, as_holder!(SecurityClassificationLevel)>,
        shape_definition_representation: HashMap<u64, as_holder!(ShapeDefinitionRepresentation)>,
        shape_representation: HashMap<u64, as_holder!(ShapeRepresentation)>,
        si_unit: HashMap<u64, as_holder!(SiUnit)>,
        structured_dimension_callout: HashMap<u64, as_holder!(StructuredDimensionCallout)>,
        styled_item: HashMap<u64, as_holder!(StyledItem)>,
        symbol_colour: HashMap<u64, as_holder!(SymbolColour)>,
        symbol_representation: HashMap<u64, as_holder!(SymbolRepresentation)>,
        symbol_representation_map: HashMap<u64, as_holder!(SymbolRepresentationMap)>,
        symbol_style: HashMap<u64, as_holder!(SymbolStyle)>,
        symbol_target: HashMap<u64, as_holder!(SymbolTarget)>,
        terminator_symbol: HashMap<u64, as_holder!(TerminatorSymbol)>,
        text_literal: HashMap<u64, as_holder!(TextLiteral)>,
        text_literal_with_associated_curves:
            HashMap<u64, as_holder!(TextLiteralWithAssociatedCurves)>,
        text_literal_with_blanking_box: HashMap<u64, as_holder!(TextLiteralWithBlankingBox)>,
        text_literal_with_delineation: HashMap<u64, as_holder!(TextLiteralWithDelineation)>,
        text_literal_with_extent: HashMap<u64, as_holder!(TextLiteralWithExtent)>,
        text_style: HashMap<u64, as_holder!(TextStyle)>,
        text_style_for_defined_font: HashMap<u64, as_holder!(TextStyleForDefinedFont)>,
        text_style_with_box_characteristics:
            HashMap<u64, as_holder!(TextStyleWithBoxCharacteristics)>,
        text_style_with_mirror: HashMap<u64, as_holder!(TextStyleWithMirror)>,
        trimmed_curve: HashMap<u64, as_holder!(TrimmedCurve)>,
        two_direction_repeat_factor: HashMap<u64, as_holder!(TwoDirectionRepeatFactor)>,
        uniform_curve: HashMap<u64, as_holder!(UniformCurve)>,
        vector: HashMap<u64, as_holder!(Vector)>,
    }
    impl Tables {
        pub fn address_iter<'table>(
            &'table self,
        ) -> impl Iterator<Item = Result<Address>> + 'table {
            self.address
                .values()
                .cloned()
                .map(move |value| value.into_owned(&self))
        }
        pub fn angular_dimension_iter<'table>(
            &'table self,
        ) -> impl Iterator<Item = Result<AngularDimension>> + 'table {
            self.angular_dimension
                .values()
                .cloned()
                .map(move |value| value.into_owned(&self))
        }
        pub fn annotation_curve_occurrence_iter<'table>(
            &'table self,
        ) -> impl Iterator<Item = Result<AnnotationCurveOccurrence>> + 'table {
            self.annotation_curve_occurrence
                .values()
                .cloned()
                .map(move |value| value.into_owned(&self))
        }
        pub fn annotation_fill_area_iter<'table>(
            &'table self,
        ) -> impl Iterator<Item = Result<AnnotationFillArea>> + 'table {
            self.annotation_fill_area
                .values()
                .cloned()
                .map(move |value| value.into_owned(&self))
        }
        pub fn annotation_fill_area_occurrence_iter<'table>(
            &'table self,
        ) -> impl Iterator<Item = Result<AnnotationFillAreaOccurrence>> + 'table {
            self.annotation_fill_area_occurrence
                .values()
                .cloned()
                .map(move |value| value.into_owned(&self))
        }
        pub fn annotation_occurrence_iter<'table>(
            &'table self,
        ) -> impl Iterator<Item = Result<AnnotationOccurrence>> + 'table {
            self.annotation_occurrence
                .values()
                .cloned()
                .map(move |value| value.into_owned(&self))
        }
        pub fn annotation_subfigure_occurrence_iter<'table>(
            &'table self,
        ) -> impl Iterator<Item = Result<AnnotationSubfigureOccurrence>> + 'table {
            self.annotation_subfigure_occurrence
                .values()
                .cloned()
                .map(move |value| value.into_owned(&self))
        }
        pub fn annotation_symbol_iter<'table>(
            &'table self,
        ) -> impl Iterator<Item = Result<AnnotationSymbol>> + 'table {
            self.annotation_symbol
                .values()
                .cloned()
                .map(move |value| value.into_owned(&self))
        }
        pub fn annotation_symbol_occurrence_iter<'table>(
            &'table self,
        ) -> impl Iterator<Item = Result<AnnotationSymbolOccurrence>> + 'table {
            self.annotation_symbol_occurrence
                .values()
                .cloned()
                .map(move |value| value.into_owned(&self))
        }
        pub fn annotation_text_iter<'table>(
            &'table self,
        ) -> impl Iterator<Item = Result<AnnotationText>> + 'table {
            self.annotation_text
                .values()
                .cloned()
                .map(move |value| value.into_owned(&self))
        }
        pub fn annotation_text_occurrence_iter<'table>(
            &'table self,
        ) -> impl Iterator<Item = Result<AnnotationTextOccurrence>> + 'table {
            self.annotation_text_occurrence
                .values()
                .cloned()
                .map(move |value| value.into_owned(&self))
        }
        pub fn application_context_iter<'table>(
            &'table self,
        ) -> impl Iterator<Item = Result<ApplicationContext>> + 'table {
            self.application_context
                .values()
                .cloned()
                .map(move |value| value.into_owned(&self))
        }
        pub fn application_context_element_iter<'table>(
            &'table self,
        ) -> impl Iterator<Item = Result<ApplicationContextElement>> + 'table {
            self.application_context_element
                .values()
                .cloned()
                .map(move |value| value.into_owned(&self))
        }
        pub fn application_protocol_definition_iter<'table>(
            &'table self,
        ) -> impl Iterator<Item = Result<ApplicationProtocolDefinition>> + 'table {
            self.application_protocol_definition
                .values()
                .cloned()
                .map(move |value| value.into_owned(&self))
        }
        pub fn approval_iter<'table>(
            &'table self,
        ) -> impl Iterator<Item = Result<Approval>> + 'table {
            self.approval
                .values()
                .cloned()
                .map(move |value| value.into_owned(&self))
        }
        pub fn approval_assignment_iter<'table>(
            &'table self,
        ) -> impl Iterator<Item = Result<ApprovalAssignment>> + 'table {
            self.approval_assignment
                .values()
                .cloned()
                .map(move |value| value.into_owned(&self))
        }
        pub fn approval_date_time_iter<'table>(
            &'table self,
        ) -> impl Iterator<Item = Result<ApprovalDateTime>> + 'table {
            self.approval_date_time
                .values()
                .cloned()
                .map(move |value| value.into_owned(&self))
        }
        pub fn approval_person_organization_iter<'table>(
            &'table self,
        ) -> impl Iterator<Item = Result<ApprovalPersonOrganization>> + 'table {
            self.approval_person_organization
                .values()
                .cloned()
                .map(move |value| value.into_owned(&self))
        }
        pub fn approval_role_iter<'table>(
            &'table self,
        ) -> impl Iterator<Item = Result<ApprovalRole>> + 'table {
            self.approval_role
                .values()
                .cloned()
                .map(move |value| value.into_owned(&self))
        }
        pub fn approval_status_iter<'table>(
            &'table self,
        ) -> impl Iterator<Item = Result<ApprovalStatus>> + 'table {
            self.approval_status
                .values()
                .cloned()
                .map(move |value| value.into_owned(&self))
        }
        pub fn area_in_set_iter<'table>(
            &'table self,
        ) -> impl Iterator<Item = Result<AreaInSet>> + 'table {
            self.area_in_set
                .values()
                .cloned()
                .map(move |value| value.into_owned(&self))
        }
        pub fn axis2_placement_2d_iter<'table>(
            &'table self,
        ) -> impl Iterator<Item = Result<Axis2Placement2D>> + 'table {
            self.axis2_placement_2d
                .values()
                .cloned()
                .map(move |value| value.into_owned(&self))
        }
        pub fn b_spline_curve_iter<'table>(
            &'table self,
        ) -> impl Iterator<Item = Result<BSplineCurve>> + 'table {
            self.b_spline_curve
                .values()
                .cloned()
                .map(move |value| value.into_owned(&self))
        }
        pub fn b_spline_curve_with_knots_iter<'table>(
            &'table self,
        ) -> impl Iterator<Item = Result<BSplineCurveWithKnots>> + 'table {
            self.b_spline_curve_with_knots
                .values()
                .cloned()
                .map(move |value| value.into_owned(&self))
        }
        pub fn bezier_curve_iter<'table>(
            &'table self,
        ) -> impl Iterator<Item = Result<BezierCurve>> + 'table {
            self.bezier_curve
                .values()
                .cloned()
                .map(move |value| value.into_owned(&self))
        }
        pub fn bounded_curve_iter<'table>(
            &'table self,
        ) -> impl Iterator<Item = Result<BoundedCurve>> + 'table {
            self.bounded_curve
                .values()
                .cloned()
                .map(move |value| value.into_owned(&self))
        }
        pub fn calendar_date_iter<'table>(
            &'table self,
        ) -> impl Iterator<Item = Result<CalendarDate>> + 'table {
            self.calendar_date
                .values()
                .cloned()
                .map(move |value| value.into_owned(&self))
        }
        pub fn camera_image_iter<'table>(
            &'table self,
        ) -> impl Iterator<Item = Result<CameraImage>> + 'table {
            self.camera_image
                .values()
                .cloned()
                .map(move |value| value.into_owned(&self))
        }
        pub fn camera_image_2d_with_scale_iter<'table>(
            &'table self,
        ) -> impl Iterator<Item = Result<CameraImage2DWithScale>> + 'table {
            self.camera_image_2d_with_scale
                .values()
                .cloned()
                .map(move |value| value.into_owned(&self))
        }
        pub fn camera_model_iter<'table>(
            &'table self,
        ) -> impl Iterator<Item = Result<CameraModel>> + 'table {
            self.camera_model
                .values()
                .cloned()
                .map(move |value| value.into_owned(&self))
        }
        pub fn camera_model_d2_iter<'table>(
            &'table self,
        ) -> impl Iterator<Item = Result<CameraModelD2>> + 'table {
            self.camera_model_d2
                .values()
                .cloned()
                .map(move |value| value.into_owned(&self))
        }
        pub fn camera_usage_iter<'table>(
            &'table self,
        ) -> impl Iterator<Item = Result<CameraUsage>> + 'table {
            self.camera_usage
                .values()
                .cloned()
                .map(move |value| value.into_owned(&self))
        }
        pub fn cartesian_point_iter<'table>(
            &'table self,
        ) -> impl Iterator<Item = Result<CartesianPoint>> + 'table {
            self.cartesian_point
                .values()
                .cloned()
                .map(move |value| value.into_owned(&self))
        }
        pub fn circle_iter<'table>(&'table self) -> impl Iterator<Item = Result<Circle>> + 'table {
            self.circle
                .values()
                .cloned()
                .map(move |value| value.into_owned(&self))
        }
        pub fn colour_iter<'table>(&'table self) -> impl Iterator<Item = Result<Colour>> + 'table {
            self.colour
                .values()
                .cloned()
                .map(move |value| value.into_owned(&self))
        }
        pub fn colour_rgb_iter<'table>(
            &'table self,
        ) -> impl Iterator<Item = Result<ColourRgb>> + 'table {
            self.colour_rgb
                .values()
                .cloned()
                .map(move |value| value.into_owned(&self))
        }
        pub fn colour_specification_iter<'table>(
            &'table self,
        ) -> impl Iterator<Item = Result<ColourSpecification>> + 'table {
            self.colour_specification
                .values()
                .cloned()
                .map(move |value| value.into_owned(&self))
        }
        pub fn composite_curve_iter<'table>(
            &'table self,
        ) -> impl Iterator<Item = Result<CompositeCurve>> + 'table {
            self.composite_curve
                .values()
                .cloned()
                .map(move |value| value.into_owned(&self))
        }
        pub fn composite_curve_segment_iter<'table>(
            &'table self,
        ) -> impl Iterator<Item = Result<CompositeCurveSegment>> + 'table {
            self.composite_curve_segment
                .values()
                .cloned()
                .map(move |value| value.into_owned(&self))
        }
        pub fn composite_text_iter<'table>(
            &'table self,
        ) -> impl Iterator<Item = Result<CompositeText>> + 'table {
            self.composite_text
                .values()
                .cloned()
                .map(move |value| value.into_owned(&self))
        }
        pub fn composite_text_with_associated_curves_iter<'table>(
            &'table self,
        ) -> impl Iterator<Item = Result<CompositeTextWithAssociatedCurves>> + 'table {
            self.composite_text_with_associated_curves
                .values()
                .cloned()
                .map(move |value| value.into_owned(&self))
        }
        pub fn composite_text_with_blanking_box_iter<'table>(
            &'table self,
        ) -> impl Iterator<Item = Result<CompositeTextWithBlankingBox>> + 'table {
            self.composite_text_with_blanking_box
                .values()
                .cloned()
                .map(move |value| value.into_owned(&self))
        }
        pub fn composite_text_with_extent_iter<'table>(
            &'table self,
        ) -> impl Iterator<Item = Result<CompositeTextWithExtent>> + 'table {
            self.composite_text_with_extent
                .values()
                .cloned()
                .map(move |value| value.into_owned(&self))
        }
        pub fn conic_iter<'table>(&'table self) -> impl Iterator<Item = Result<Conic>> + 'table {
            self.conic
                .values()
                .cloned()
                .map(move |value| value.into_owned(&self))
        }
        pub fn context_dependent_invisibility_iter<'table>(
            &'table self,
        ) -> impl Iterator<Item = Result<ContextDependentInvisibility>> + 'table {
            self.context_dependent_invisibility
                .values()
                .cloned()
                .map(move |value| value.into_owned(&self))
        }
        pub fn contract_iter<'table>(
            &'table self,
        ) -> impl Iterator<Item = Result<Contract>> + 'table {
            self.contract
                .values()
                .cloned()
                .map(move |value| value.into_owned(&self))
        }
        pub fn contract_assignment_iter<'table>(
            &'table self,
        ) -> impl Iterator<Item = Result<ContractAssignment>> + 'table {
            self.contract_assignment
                .values()
                .cloned()
                .map(move |value| value.into_owned(&self))
        }
        pub fn contract_type_iter<'table>(
            &'table self,
        ) -> impl Iterator<Item = Result<ContractType>> + 'table {
            self.contract_type
                .values()
                .cloned()
                .map(move |value| value.into_owned(&self))
        }
        pub fn conversion_based_unit_iter<'table>(
            &'table self,
        ) -> impl Iterator<Item = Result<ConversionBasedUnit>> + 'table {
            self.conversion_based_unit
                .values()
                .cloned()
                .map(move |value| value.into_owned(&self))
        }
        pub fn curve_iter<'table>(&'table self) -> impl Iterator<Item = Result<Curve>> + 'table {
            self.curve
                .values()
                .cloned()
                .map(move |value| value.into_owned(&self))
        }
        pub fn curve_dimension_iter<'table>(
            &'table self,
        ) -> impl Iterator<Item = Result<CurveDimension>> + 'table {
            self.curve_dimension
                .values()
                .cloned()
                .map(move |value| value.into_owned(&self))
        }
        pub fn curve_style_iter<'table>(
            &'table self,
        ) -> impl Iterator<Item = Result<CurveStyle>> + 'table {
            self.curve_style
                .values()
                .cloned()
                .map(move |value| value.into_owned(&self))
        }
        pub fn curve_style_font_iter<'table>(
            &'table self,
        ) -> impl Iterator<Item = Result<CurveStyleFont>> + 'table {
            self.curve_style_font
                .values()
                .cloned()
                .map(move |value| value.into_owned(&self))
        }
        pub fn curve_style_font_pattern_iter<'table>(
            &'table self,
        ) -> impl Iterator<Item = Result<CurveStyleFontPattern>> + 'table {
            self.curve_style_font_pattern
                .values()
                .cloned()
                .map(move |value| value.into_owned(&self))
        }
        pub fn date_iter<'table>(&'table self) -> impl Iterator<Item = Result<Date>> + 'table {
            self.date
                .values()
                .cloned()
                .map(move |value| value.into_owned(&self))
        }
        pub fn datum_feature_callout_iter<'table>(
            &'table self,
        ) -> impl Iterator<Item = Result<DatumFeatureCallout>> + 'table {
            self.datum_feature_callout
                .values()
                .cloned()
                .map(move |value| value.into_owned(&self))
        }
        pub fn datum_target_callout_iter<'table>(
            &'table self,
        ) -> impl Iterator<Item = Result<DatumTargetCallout>> + 'table {
            self.datum_target_callout
                .values()
                .cloned()
                .map(move |value| value.into_owned(&self))
        }
        pub fn defined_symbol_iter<'table>(
            &'table self,
        ) -> impl Iterator<Item = Result<DefinedSymbol>> + 'table {
            self.defined_symbol
                .values()
                .cloned()
                .map(move |value| value.into_owned(&self))
        }
        pub fn diameter_dimension_iter<'table>(
            &'table self,
        ) -> impl Iterator<Item = Result<DiameterDimension>> + 'table {
            self.diameter_dimension
                .values()
                .cloned()
                .map(move |value| value.into_owned(&self))
        }
        pub fn dimension_callout_component_relationship_iter<'table>(
            &'table self,
        ) -> impl Iterator<Item = Result<DimensionCalloutComponentRelationship>> + 'table {
            self.dimension_callout_component_relationship
                .values()
                .cloned()
                .map(move |value| value.into_owned(&self))
        }
        pub fn dimension_callout_relationship_iter<'table>(
            &'table self,
        ) -> impl Iterator<Item = Result<DimensionCalloutRelationship>> + 'table {
            self.dimension_callout_relationship
                .values()
                .cloned()
                .map(move |value| value.into_owned(&self))
        }
        pub fn dimension_curve_iter<'table>(
            &'table self,
        ) -> impl Iterator<Item = Result<DimensionCurve>> + 'table {
            self.dimension_curve
                .values()
                .cloned()
                .map(move |value| value.into_owned(&self))
        }
        pub fn dimension_curve_directed_callout_iter<'table>(
            &'table self,
        ) -> impl Iterator<Item = Result<DimensionCurveDirectedCallout>> + 'table {
            self.dimension_curve_directed_callout
                .values()
                .cloned()
                .map(move |value| value.into_owned(&self))
        }
        pub fn dimension_curve_terminator_iter<'table>(
            &'table self,
        ) -> impl Iterator<Item = Result<DimensionCurveTerminator>> + 'table {
            self.dimension_curve_terminator
                .values()
                .cloned()
                .map(move |value| value.into_owned(&self))
        }
        pub fn dimension_pair_iter<'table>(
            &'table self,
        ) -> impl Iterator<Item = Result<DimensionPair>> + 'table {
            self.dimension_pair
                .values()
                .cloned()
                .map(move |value| value.into_owned(&self))
        }
        pub fn dimensional_exponents_iter<'table>(
            &'table self,
        ) -> impl Iterator<Item = Result<DimensionalExponents>> + 'table {
            self.dimensional_exponents
                .values()
                .cloned()
                .map(move |value| value.into_owned(&self))
        }
        pub fn direction_iter<'table>(
            &'table self,
        ) -> impl Iterator<Item = Result<Direction>> + 'table {
            self.direction
                .values()
                .cloned()
                .map(move |value| value.into_owned(&self))
        }
        pub fn document_iter<'table>(
            &'table self,
        ) -> impl Iterator<Item = Result<Document>> + 'table {
            self.document
                .values()
                .cloned()
                .map(move |value| value.into_owned(&self))
        }
        pub fn document_reference_iter<'table>(
            &'table self,
        ) -> impl Iterator<Item = Result<DocumentReference>> + 'table {
            self.document_reference
                .values()
                .cloned()
                .map(move |value| value.into_owned(&self))
        }
        pub fn document_type_iter<'table>(
            &'table self,
        ) -> impl Iterator<Item = Result<DocumentType>> + 'table {
            self.document_type
                .values()
                .cloned()
                .map(move |value| value.into_owned(&self))
        }
        pub fn draughting_annotation_occurrence_iter<'table>(
            &'table self,
        ) -> impl Iterator<Item = Result<DraughtingAnnotationOccurrence>> + 'table {
            self.draughting_annotation_occurrence
                .values()
                .cloned()
                .map(move |value| value.into_owned(&self))
        }
        pub fn draughting_approval_assignment_iter<'table>(
            &'table self,
        ) -> impl Iterator<Item = Result<DraughtingApprovalAssignment>> + 'table {
            self.draughting_approval_assignment
                .values()
                .cloned()
                .map(move |value| value.into_owned(&self))
        }
        pub fn draughting_callout_iter<'table>(
            &'table self,
        ) -> impl Iterator<Item = Result<DraughtingCallout>> + 'table {
            self.draughting_callout
                .values()
                .cloned()
                .map(move |value| value.into_owned(&self))
        }
        pub fn draughting_callout_relationship_iter<'table>(
            &'table self,
        ) -> impl Iterator<Item = Result<DraughtingCalloutRelationship>> + 'table {
            self.draughting_callout_relationship
                .values()
                .cloned()
                .map(move |value| value.into_owned(&self))
        }
        pub fn draughting_contract_assignment_iter<'table>(
            &'table self,
        ) -> impl Iterator<Item = Result<DraughtingContractAssignment>> + 'table {
            self.draughting_contract_assignment
                .values()
                .cloned()
                .map(move |value| value.into_owned(&self))
        }
        pub fn draughting_drawing_revision_iter<'table>(
            &'table self,
        ) -> impl Iterator<Item = Result<DraughtingDrawingRevision>> + 'table {
            self.draughting_drawing_revision
                .values()
                .cloned()
                .map(move |value| value.into_owned(&self))
        }
        pub fn draughting_elements_iter<'table>(
            &'table self,
        ) -> impl Iterator<Item = Result<DraughtingElements>> + 'table {
            self.draughting_elements
                .values()
                .cloned()
                .map(move |value| value.into_owned(&self))
        }
        pub fn draughting_group_assignment_iter<'table>(
            &'table self,
        ) -> impl Iterator<Item = Result<DraughtingGroupAssignment>> + 'table {
            self.draughting_group_assignment
                .values()
                .cloned()
                .map(move |value| value.into_owned(&self))
        }
        pub fn draughting_model_iter<'table>(
            &'table self,
        ) -> impl Iterator<Item = Result<DraughtingModel>> + 'table {
            self.draughting_model
                .values()
                .cloned()
                .map(move |value| value.into_owned(&self))
        }
        pub fn draughting_organization_assignment_iter<'table>(
            &'table self,
        ) -> impl Iterator<Item = Result<DraughtingOrganizationAssignment>> + 'table {
            self.draughting_organization_assignment
                .values()
                .cloned()
                .map(move |value| value.into_owned(&self))
        }
        pub fn draughting_person_and_organization_assignment_iter<'table>(
            &'table self,
        ) -> impl Iterator<Item = Result<DraughtingPersonAndOrganizationAssignment>> + 'table
        {
            self.draughting_person_and_organization_assignment
                .values()
                .cloned()
                .map(move |value| value.into_owned(&self))
        }
        pub fn draughting_person_assignment_iter<'table>(
            &'table self,
        ) -> impl Iterator<Item = Result<DraughtingPersonAssignment>> + 'table {
            self.draughting_person_assignment
                .values()
                .cloned()
                .map(move |value| value.into_owned(&self))
        }
        pub fn draughting_pre_defined_colour_iter<'table>(
            &'table self,
        ) -> impl Iterator<Item = Result<DraughtingPreDefinedColour>> + 'table {
            self.draughting_pre_defined_colour
                .values()
                .cloned()
                .map(move |value| value.into_owned(&self))
        }
        pub fn draughting_pre_defined_curve_font_iter<'table>(
            &'table self,
        ) -> impl Iterator<Item = Result<DraughtingPreDefinedCurveFont>> + 'table {
            self.draughting_pre_defined_curve_font
                .values()
                .cloned()
                .map(move |value| value.into_owned(&self))
        }
        pub fn draughting_pre_defined_text_font_iter<'table>(
            &'table self,
        ) -> impl Iterator<Item = Result<DraughtingPreDefinedTextFont>> + 'table {
            self.draughting_pre_defined_text_font
                .values()
                .cloned()
                .map(move |value| value.into_owned(&self))
        }
        pub fn draughting_presented_item_iter<'table>(
            &'table self,
        ) -> impl Iterator<Item = Result<DraughtingPresentedItem>> + 'table {
            self.draughting_presented_item
                .values()
                .cloned()
                .map(move |value| value.into_owned(&self))
        }
        pub fn draughting_security_classification_assignment_iter<'table>(
            &'table self,
        ) -> impl Iterator<Item = Result<DraughtingSecurityClassificationAssignment>> + 'table
        {
            self.draughting_security_classification_assignment
                .values()
                .cloned()
                .map(move |value| value.into_owned(&self))
        }
        pub fn draughting_specification_reference_iter<'table>(
            &'table self,
        ) -> impl Iterator<Item = Result<DraughtingSpecificationReference>> + 'table {
            self.draughting_specification_reference
                .values()
                .cloned()
                .map(move |value| value.into_owned(&self))
        }
        pub fn draughting_subfigure_representation_iter<'table>(
            &'table self,
        ) -> impl Iterator<Item = Result<DraughtingSubfigureRepresentation>> + 'table {
            self.draughting_subfigure_representation
                .values()
                .cloned()
                .map(move |value| value.into_owned(&self))
        }
        pub fn draughting_symbol_representation_iter<'table>(
            &'table self,
        ) -> impl Iterator<Item = Result<DraughtingSymbolRepresentation>> + 'table {
            self.draughting_symbol_representation
                .values()
                .cloned()
                .map(move |value| value.into_owned(&self))
        }
        pub fn draughting_text_literal_with_delineation_iter<'table>(
            &'table self,
        ) -> impl Iterator<Item = Result<DraughtingTextLiteralWithDelineation>> + 'table {
            self.draughting_text_literal_with_delineation
                .values()
                .cloned()
                .map(move |value| value.into_owned(&self))
        }
        pub fn draughting_title_iter<'table>(
            &'table self,
        ) -> impl Iterator<Item = Result<DraughtingTitle>> + 'table {
            self.draughting_title
                .values()
                .cloned()
                .map(move |value| value.into_owned(&self))
        }
        pub fn drawing_definition_iter<'table>(
            &'table self,
        ) -> impl Iterator<Item = Result<DrawingDefinition>> + 'table {
            self.drawing_definition
                .values()
                .cloned()
                .map(move |value| value.into_owned(&self))
        }
        pub fn drawing_revision_iter<'table>(
            &'table self,
        ) -> impl Iterator<Item = Result<DrawingRevision>> + 'table {
            self.drawing_revision
                .values()
                .cloned()
                .map(move |value| value.into_owned(&self))
        }
        pub fn drawing_sheet_layout_iter<'table>(
            &'table self,
        ) -> impl Iterator<Item = Result<DrawingSheetLayout>> + 'table {
            self.drawing_sheet_layout
                .values()
                .cloned()
                .map(move |value| value.into_owned(&self))
        }
        pub fn drawing_sheet_revision_iter<'table>(
            &'table self,
        ) -> impl Iterator<Item = Result<DrawingSheetRevision>> + 'table {
            self.drawing_sheet_revision
                .values()
                .cloned()
                .map(move |value| value.into_owned(&self))
        }
        pub fn drawing_sheet_revision_usage_iter<'table>(
            &'table self,
        ) -> impl Iterator<Item = Result<DrawingSheetRevisionUsage>> + 'table {
            self.drawing_sheet_revision_usage
                .values()
                .cloned()
                .map(move |value| value.into_owned(&self))
        }
        pub fn ellipse_iter<'table>(
            &'table self,
        ) -> impl Iterator<Item = Result<Ellipse>> + 'table {
            self.ellipse
                .values()
                .cloned()
                .map(move |value| value.into_owned(&self))
        }
        pub fn external_source_iter<'table>(
            &'table self,
        ) -> impl Iterator<Item = Result<ExternalSource>> + 'table {
            self.external_source
                .values()
                .cloned()
                .map(move |value| value.into_owned(&self))
        }
        pub fn externally_defined_curve_font_iter<'table>(
            &'table self,
        ) -> impl Iterator<Item = Result<ExternallyDefinedCurveFont>> + 'table {
            self.externally_defined_curve_font
                .values()
                .cloned()
                .map(move |value| value.into_owned(&self))
        }
        pub fn externally_defined_hatch_style_iter<'table>(
            &'table self,
        ) -> impl Iterator<Item = Result<ExternallyDefinedHatchStyle>> + 'table {
            self.externally_defined_hatch_style
                .values()
                .cloned()
                .map(move |value| value.into_owned(&self))
        }
        pub fn externally_defined_item_iter<'table>(
            &'table self,
        ) -> impl Iterator<Item = Result<ExternallyDefinedItem>> + 'table {
            self.externally_defined_item
                .values()
                .cloned()
                .map(move |value| value.into_owned(&self))
        }
        pub fn externally_defined_symbol_iter<'table>(
            &'table self,
        ) -> impl Iterator<Item = Result<ExternallyDefinedSymbol>> + 'table {
            self.externally_defined_symbol
                .values()
                .cloned()
                .map(move |value| value.into_owned(&self))
        }
        pub fn externally_defined_text_font_iter<'table>(
            &'table self,
        ) -> impl Iterator<Item = Result<ExternallyDefinedTextFont>> + 'table {
            self.externally_defined_text_font
                .values()
                .cloned()
                .map(move |value| value.into_owned(&self))
        }
        pub fn externally_defined_tile_style_iter<'table>(
            &'table self,
        ) -> impl Iterator<Item = Result<ExternallyDefinedTileStyle>> + 'table {
            self.externally_defined_tile_style
                .values()
                .cloned()
                .map(move |value| value.into_owned(&self))
        }
        pub fn fill_area_style_iter<'table>(
            &'table self,
        ) -> impl Iterator<Item = Result<FillAreaStyle>> + 'table {
            self.fill_area_style
                .values()
                .cloned()
                .map(move |value| value.into_owned(&self))
        }
        pub fn fill_area_style_colour_iter<'table>(
            &'table self,
        ) -> impl Iterator<Item = Result<FillAreaStyleColour>> + 'table {
            self.fill_area_style_colour
                .values()
                .cloned()
                .map(move |value| value.into_owned(&self))
        }
        pub fn fill_area_style_hatching_iter<'table>(
            &'table self,
        ) -> impl Iterator<Item = Result<FillAreaStyleHatching>> + 'table {
            self.fill_area_style_hatching
                .values()
                .cloned()
                .map(move |value| value.into_owned(&self))
        }
        pub fn fill_area_style_tile_symbol_with_style_iter<'table>(
            &'table self,
        ) -> impl Iterator<Item = Result<FillAreaStyleTileSymbolWithStyle>> + 'table {
            self.fill_area_style_tile_symbol_with_style
                .values()
                .cloned()
                .map(move |value| value.into_owned(&self))
        }
        pub fn fill_area_style_tiles_iter<'table>(
            &'table self,
        ) -> impl Iterator<Item = Result<FillAreaStyleTiles>> + 'table {
            self.fill_area_style_tiles
                .values()
                .cloned()
                .map(move |value| value.into_owned(&self))
        }
        pub fn geometric_curve_set_iter<'table>(
            &'table self,
        ) -> impl Iterator<Item = Result<GeometricCurveSet>> + 'table {
            self.geometric_curve_set
                .values()
                .cloned()
                .map(move |value| value.into_owned(&self))
        }
        pub fn geometric_representation_context_iter<'table>(
            &'table self,
        ) -> impl Iterator<Item = Result<GeometricRepresentationContext>> + 'table {
            self.geometric_representation_context
                .values()
                .cloned()
                .map(move |value| value.into_owned(&self))
        }
        pub fn geometric_representation_item_iter<'table>(
            &'table self,
        ) -> impl Iterator<Item = Result<GeometricRepresentationItem>> + 'table {
            self.geometric_representation_item
                .values()
                .cloned()
                .map(move |value| value.into_owned(&self))
        }
        pub fn geometric_set_iter<'table>(
            &'table self,
        ) -> impl Iterator<Item = Result<GeometricSet>> + 'table {
            self.geometric_set
                .values()
                .cloned()
                .map(move |value| value.into_owned(&self))
        }
        pub fn geometrical_tolerance_callout_iter<'table>(
            &'table self,
        ) -> impl Iterator<Item = Result<GeometricalToleranceCallout>> + 'table {
            self.geometrical_tolerance_callout
                .values()
                .cloned()
                .map(move |value| value.into_owned(&self))
        }
        pub fn geometrically_bounded_2d_wireframe_representation_iter<'table>(
            &'table self,
        ) -> impl Iterator<Item = Result<GeometricallyBounded2DWireframeRepresentation>> + 'table
        {
            self.geometrically_bounded_2d_wireframe_representation
                .values()
                .cloned()
                .map(move |value| value.into_owned(&self))
        }
        pub fn global_unit_assigned_context_iter<'table>(
            &'table self,
        ) -> impl Iterator<Item = Result<GlobalUnitAssignedContext>> + 'table {
            self.global_unit_assigned_context
                .values()
                .cloned()
                .map(move |value| value.into_owned(&self))
        }
        pub fn group_iter<'table>(&'table self) -> impl Iterator<Item = Result<Group>> + 'table {
            self.group
                .values()
                .cloned()
                .map(move |value| value.into_owned(&self))
        }
        pub fn group_assignment_iter<'table>(
            &'table self,
        ) -> impl Iterator<Item = Result<GroupAssignment>> + 'table {
            self.group_assignment
                .values()
                .cloned()
                .map(move |value| value.into_owned(&self))
        }
        pub fn group_relationship_iter<'table>(
            &'table self,
        ) -> impl Iterator<Item = Result<GroupRelationship>> + 'table {
            self.group_relationship
                .values()
                .cloned()
                .map(move |value| value.into_owned(&self))
        }
        pub fn hyperbola_iter<'table>(
            &'table self,
        ) -> impl Iterator<Item = Result<Hyperbola>> + 'table {
            self.hyperbola
                .values()
                .cloned()
                .map(move |value| value.into_owned(&self))
        }
        pub fn invisibility_iter<'table>(
            &'table self,
        ) -> impl Iterator<Item = Result<Invisibility>> + 'table {
            self.invisibility
                .values()
                .cloned()
                .map(move |value| value.into_owned(&self))
        }
        pub fn leader_curve_iter<'table>(
            &'table self,
        ) -> impl Iterator<Item = Result<LeaderCurve>> + 'table {
            self.leader_curve
                .values()
                .cloned()
                .map(move |value| value.into_owned(&self))
        }
        pub fn leader_directed_callout_iter<'table>(
            &'table self,
        ) -> impl Iterator<Item = Result<LeaderDirectedCallout>> + 'table {
            self.leader_directed_callout
                .values()
                .cloned()
                .map(move |value| value.into_owned(&self))
        }
        pub fn leader_directed_dimension_iter<'table>(
            &'table self,
        ) -> impl Iterator<Item = Result<LeaderDirectedDimension>> + 'table {
            self.leader_directed_dimension
                .values()
                .cloned()
                .map(move |value| value.into_owned(&self))
        }
        pub fn leader_terminator_iter<'table>(
            &'table self,
        ) -> impl Iterator<Item = Result<LeaderTerminator>> + 'table {
            self.leader_terminator
                .values()
                .cloned()
                .map(move |value| value.into_owned(&self))
        }
        pub fn length_measure_with_unit_iter<'table>(
            &'table self,
        ) -> impl Iterator<Item = Result<LengthMeasureWithUnit>> + 'table {
            self.length_measure_with_unit
                .values()
                .cloned()
                .map(move |value| value.into_owned(&self))
        }
        pub fn length_unit_iter<'table>(
            &'table self,
        ) -> impl Iterator<Item = Result<LengthUnit>> + 'table {
            self.length_unit
                .values()
                .cloned()
                .map(move |value| value.into_owned(&self))
        }
        pub fn line_iter<'table>(&'table self) -> impl Iterator<Item = Result<Line>> + 'table {
            self.line
                .values()
                .cloned()
                .map(move |value| value.into_owned(&self))
        }
        pub fn linear_dimension_iter<'table>(
            &'table self,
        ) -> impl Iterator<Item = Result<LinearDimension>> + 'table {
            self.linear_dimension
                .values()
                .cloned()
                .map(move |value| value.into_owned(&self))
        }
        pub fn mapped_item_iter<'table>(
            &'table self,
        ) -> impl Iterator<Item = Result<MappedItem>> + 'table {
            self.mapped_item
                .values()
                .cloned()
                .map(move |value| value.into_owned(&self))
        }
        pub fn measure_with_unit_iter<'table>(
            &'table self,
        ) -> impl Iterator<Item = Result<MeasureWithUnit>> + 'table {
            self.measure_with_unit
                .values()
                .cloned()
                .map(move |value| value.into_owned(&self))
        }
        pub fn named_unit_iter<'table>(
            &'table self,
        ) -> impl Iterator<Item = Result<NamedUnit>> + 'table {
            self.named_unit
                .values()
                .cloned()
                .map(move |value| value.into_owned(&self))
        }
        pub fn offset_curve_2d_iter<'table>(
            &'table self,
        ) -> impl Iterator<Item = Result<OffsetCurve2D>> + 'table {
            self.offset_curve_2d
                .values()
                .cloned()
                .map(move |value| value.into_owned(&self))
        }
        pub fn one_direction_repeat_factor_iter<'table>(
            &'table self,
        ) -> impl Iterator<Item = Result<OneDirectionRepeatFactor>> + 'table {
            self.one_direction_repeat_factor
                .values()
                .cloned()
                .map(move |value| value.into_owned(&self))
        }
        pub fn ordinate_dimension_iter<'table>(
            &'table self,
        ) -> impl Iterator<Item = Result<OrdinateDimension>> + 'table {
            self.ordinate_dimension
                .values()
                .cloned()
                .map(move |value| value.into_owned(&self))
        }
        pub fn organization_iter<'table>(
            &'table self,
        ) -> impl Iterator<Item = Result<Organization>> + 'table {
            self.organization
                .values()
                .cloned()
                .map(move |value| value.into_owned(&self))
        }
        pub fn organization_assignment_iter<'table>(
            &'table self,
        ) -> impl Iterator<Item = Result<OrganizationAssignment>> + 'table {
            self.organization_assignment
                .values()
                .cloned()
                .map(move |value| value.into_owned(&self))
        }
        pub fn organization_role_iter<'table>(
            &'table self,
        ) -> impl Iterator<Item = Result<OrganizationRole>> + 'table {
            self.organization_role
                .values()
                .cloned()
                .map(move |value| value.into_owned(&self))
        }
        pub fn organizational_address_iter<'table>(
            &'table self,
        ) -> impl Iterator<Item = Result<OrganizationalAddress>> + 'table {
            self.organizational_address
                .values()
                .cloned()
                .map(move |value| value.into_owned(&self))
        }
        pub fn parabola_iter<'table>(
            &'table self,
        ) -> impl Iterator<Item = Result<Parabola>> + 'table {
            self.parabola
                .values()
                .cloned()
                .map(move |value| value.into_owned(&self))
        }
        pub fn person_iter<'table>(&'table self) -> impl Iterator<Item = Result<Person>> + 'table {
            self.person
                .values()
                .cloned()
                .map(move |value| value.into_owned(&self))
        }
        pub fn person_and_organization_iter<'table>(
            &'table self,
        ) -> impl Iterator<Item = Result<PersonAndOrganization>> + 'table {
            self.person_and_organization
                .values()
                .cloned()
                .map(move |value| value.into_owned(&self))
        }
        pub fn person_and_organization_assignment_iter<'table>(
            &'table self,
        ) -> impl Iterator<Item = Result<PersonAndOrganizationAssignment>> + 'table {
            self.person_and_organization_assignment
                .values()
                .cloned()
                .map(move |value| value.into_owned(&self))
        }
        pub fn person_and_organization_role_iter<'table>(
            &'table self,
        ) -> impl Iterator<Item = Result<PersonAndOrganizationRole>> + 'table {
            self.person_and_organization_role
                .values()
                .cloned()
                .map(move |value| value.into_owned(&self))
        }
        pub fn person_assignment_iter<'table>(
            &'table self,
        ) -> impl Iterator<Item = Result<PersonAssignment>> + 'table {
            self.person_assignment
                .values()
                .cloned()
                .map(move |value| value.into_owned(&self))
        }
        pub fn person_role_iter<'table>(
            &'table self,
        ) -> impl Iterator<Item = Result<PersonRole>> + 'table {
            self.person_role
                .values()
                .cloned()
                .map(move |value| value.into_owned(&self))
        }
        pub fn personal_address_iter<'table>(
            &'table self,
        ) -> impl Iterator<Item = Result<PersonalAddress>> + 'table {
            self.personal_address
                .values()
                .cloned()
                .map(move |value| value.into_owned(&self))
        }
        pub fn placement_iter<'table>(
            &'table self,
        ) -> impl Iterator<Item = Result<Placement>> + 'table {
            self.placement
                .values()
                .cloned()
                .map(move |value| value.into_owned(&self))
        }
        pub fn planar_box_iter<'table>(
            &'table self,
        ) -> impl Iterator<Item = Result<PlanarBox>> + 'table {
            self.planar_box
                .values()
                .cloned()
                .map(move |value| value.into_owned(&self))
        }
        pub fn planar_extent_iter<'table>(
            &'table self,
        ) -> impl Iterator<Item = Result<PlanarExtent>> + 'table {
            self.planar_extent
                .values()
                .cloned()
                .map(move |value| value.into_owned(&self))
        }
        pub fn plane_angle_measure_with_unit_iter<'table>(
            &'table self,
        ) -> impl Iterator<Item = Result<PlaneAngleMeasureWithUnit>> + 'table {
            self.plane_angle_measure_with_unit
                .values()
                .cloned()
                .map(move |value| value.into_owned(&self))
        }
        pub fn plane_angle_unit_iter<'table>(
            &'table self,
        ) -> impl Iterator<Item = Result<PlaneAngleUnit>> + 'table {
            self.plane_angle_unit
                .values()
                .cloned()
                .map(move |value| value.into_owned(&self))
        }
        pub fn point_iter<'table>(&'table self) -> impl Iterator<Item = Result<Point>> + 'table {
            self.point
                .values()
                .cloned()
                .map(move |value| value.into_owned(&self))
        }
        pub fn point_on_curve_iter<'table>(
            &'table self,
        ) -> impl Iterator<Item = Result<PointOnCurve>> + 'table {
            self.point_on_curve
                .values()
                .cloned()
                .map(move |value| value.into_owned(&self))
        }
        pub fn polyline_iter<'table>(
            &'table self,
        ) -> impl Iterator<Item = Result<Polyline>> + 'table {
            self.polyline
                .values()
                .cloned()
                .map(move |value| value.into_owned(&self))
        }
        pub fn pre_defined_colour_iter<'table>(
            &'table self,
        ) -> impl Iterator<Item = Result<PreDefinedColour>> + 'table {
            self.pre_defined_colour
                .values()
                .cloned()
                .map(move |value| value.into_owned(&self))
        }
        pub fn pre_defined_curve_font_iter<'table>(
            &'table self,
        ) -> impl Iterator<Item = Result<PreDefinedCurveFont>> + 'table {
            self.pre_defined_curve_font
                .values()
                .cloned()
                .map(move |value| value.into_owned(&self))
        }
        pub fn pre_defined_dimension_symbol_iter<'table>(
            &'table self,
        ) -> impl Iterator<Item = Result<PreDefinedDimensionSymbol>> + 'table {
            self.pre_defined_dimension_symbol
                .values()
                .cloned()
                .map(move |value| value.into_owned(&self))
        }
        pub fn pre_defined_geometrical_tolerance_symbol_iter<'table>(
            &'table self,
        ) -> impl Iterator<Item = Result<PreDefinedGeometricalToleranceSymbol>> + 'table {
            self.pre_defined_geometrical_tolerance_symbol
                .values()
                .cloned()
                .map(move |value| value.into_owned(&self))
        }
        pub fn pre_defined_item_iter<'table>(
            &'table self,
        ) -> impl Iterator<Item = Result<PreDefinedItem>> + 'table {
            self.pre_defined_item
                .values()
                .cloned()
                .map(move |value| value.into_owned(&self))
        }
        pub fn pre_defined_point_marker_symbol_iter<'table>(
            &'table self,
        ) -> impl Iterator<Item = Result<PreDefinedPointMarkerSymbol>> + 'table {
            self.pre_defined_point_marker_symbol
                .values()
                .cloned()
                .map(move |value| value.into_owned(&self))
        }
        pub fn pre_defined_symbol_iter<'table>(
            &'table self,
        ) -> impl Iterator<Item = Result<PreDefinedSymbol>> + 'table {
            self.pre_defined_symbol
                .values()
                .cloned()
                .map(move |value| value.into_owned(&self))
        }
        pub fn pre_defined_terminator_symbol_iter<'table>(
            &'table self,
        ) -> impl Iterator<Item = Result<PreDefinedTerminatorSymbol>> + 'table {
            self.pre_defined_terminator_symbol
                .values()
                .cloned()
                .map(move |value| value.into_owned(&self))
        }
        pub fn pre_defined_text_font_iter<'table>(
            &'table self,
        ) -> impl Iterator<Item = Result<PreDefinedTextFont>> + 'table {
            self.pre_defined_text_font
                .values()
                .cloned()
                .map(move |value| value.into_owned(&self))
        }
        pub fn presentation_area_iter<'table>(
            &'table self,
        ) -> impl Iterator<Item = Result<PresentationArea>> + 'table {
            self.presentation_area
                .values()
                .cloned()
                .map(move |value| value.into_owned(&self))
        }
        pub fn presentation_layer_assignment_iter<'table>(
            &'table self,
        ) -> impl Iterator<Item = Result<PresentationLayerAssignment>> + 'table {
            self.presentation_layer_assignment
                .values()
                .cloned()
                .map(move |value| value.into_owned(&self))
        }
        pub fn presentation_layer_usage_iter<'table>(
            &'table self,
        ) -> impl Iterator<Item = Result<PresentationLayerUsage>> + 'table {
            self.presentation_layer_usage
                .values()
                .cloned()
                .map(move |value| value.into_owned(&self))
        }
        pub fn presentation_representation_iter<'table>(
            &'table self,
        ) -> impl Iterator<Item = Result<PresentationRepresentation>> + 'table {
            self.presentation_representation
                .values()
                .cloned()
                .map(move |value| value.into_owned(&self))
        }
        pub fn presentation_set_iter<'table>(
            &'table self,
        ) -> impl Iterator<Item = Result<PresentationSet>> + 'table {
            self.presentation_set
                .values()
                .cloned()
                .map(move |value| value.into_owned(&self))
        }
        pub fn presentation_size_iter<'table>(
            &'table self,
        ) -> impl Iterator<Item = Result<PresentationSize>> + 'table {
            self.presentation_size
                .values()
                .cloned()
                .map(move |value| value.into_owned(&self))
        }
        pub fn presentation_style_assignment_iter<'table>(
            &'table self,
        ) -> impl Iterator<Item = Result<PresentationStyleAssignment>> + 'table {
            self.presentation_style_assignment
                .values()
                .cloned()
                .map(move |value| value.into_owned(&self))
        }
        pub fn presentation_style_by_context_iter<'table>(
            &'table self,
        ) -> impl Iterator<Item = Result<PresentationStyleByContext>> + 'table {
            self.presentation_style_by_context
                .values()
                .cloned()
                .map(move |value| value.into_owned(&self))
        }
        pub fn presentation_view_iter<'table>(
            &'table self,
        ) -> impl Iterator<Item = Result<PresentationView>> + 'table {
            self.presentation_view
                .values()
                .cloned()
                .map(move |value| value.into_owned(&self))
        }
        pub fn presented_item_iter<'table>(
            &'table self,
        ) -> impl Iterator<Item = Result<PresentedItem>> + 'table {
            self.presented_item
                .values()
                .cloned()
                .map(move |value| value.into_owned(&self))
        }
        pub fn presented_item_representation_iter<'table>(
            &'table self,
        ) -> impl Iterator<Item = Result<PresentedItemRepresentation>> + 'table {
            self.presented_item_representation
                .values()
                .cloned()
                .map(move |value| value.into_owned(&self))
        }
        pub fn product_iter<'table>(
            &'table self,
        ) -> impl Iterator<Item = Result<Product>> + 'table {
            self.product
                .values()
                .cloned()
                .map(move |value| value.into_owned(&self))
        }
        pub fn product_context_iter<'table>(
            &'table self,
        ) -> impl Iterator<Item = Result<ProductContext>> + 'table {
            self.product_context
                .values()
                .cloned()
                .map(move |value| value.into_owned(&self))
        }
        pub fn product_definition_iter<'table>(
            &'table self,
        ) -> impl Iterator<Item = Result<ProductDefinition>> + 'table {
            self.product_definition
                .values()
                .cloned()
                .map(move |value| value.into_owned(&self))
        }
        pub fn product_definition_context_iter<'table>(
            &'table self,
        ) -> impl Iterator<Item = Result<ProductDefinitionContext>> + 'table {
            self.product_definition_context
                .values()
                .cloned()
                .map(move |value| value.into_owned(&self))
        }
        pub fn product_definition_formation_iter<'table>(
            &'table self,
        ) -> impl Iterator<Item = Result<ProductDefinitionFormation>> + 'table {
            self.product_definition_formation
                .values()
                .cloned()
                .map(move |value| value.into_owned(&self))
        }
        pub fn product_definition_shape_iter<'table>(
            &'table self,
        ) -> impl Iterator<Item = Result<ProductDefinitionShape>> + 'table {
            self.product_definition_shape
                .values()
                .cloned()
                .map(move |value| value.into_owned(&self))
        }
        pub fn projection_curve_iter<'table>(
            &'table self,
        ) -> impl Iterator<Item = Result<ProjectionCurve>> + 'table {
            self.projection_curve
                .values()
                .cloned()
                .map(move |value| value.into_owned(&self))
        }
        pub fn projection_directed_callout_iter<'table>(
            &'table self,
        ) -> impl Iterator<Item = Result<ProjectionDirectedCallout>> + 'table {
            self.projection_directed_callout
                .values()
                .cloned()
                .map(move |value| value.into_owned(&self))
        }
        pub fn property_definition_iter<'table>(
            &'table self,
        ) -> impl Iterator<Item = Result<PropertyDefinition>> + 'table {
            self.property_definition
                .values()
                .cloned()
                .map(move |value| value.into_owned(&self))
        }
        pub fn property_definition_representation_iter<'table>(
            &'table self,
        ) -> impl Iterator<Item = Result<PropertyDefinitionRepresentation>> + 'table {
            self.property_definition_representation
                .values()
                .cloned()
                .map(move |value| value.into_owned(&self))
        }
        pub fn quasi_uniform_curve_iter<'table>(
            &'table self,
        ) -> impl Iterator<Item = Result<QuasiUniformCurve>> + 'table {
            self.quasi_uniform_curve
                .values()
                .cloned()
                .map(move |value| value.into_owned(&self))
        }
        pub fn radius_dimension_iter<'table>(
            &'table self,
        ) -> impl Iterator<Item = Result<RadiusDimension>> + 'table {
            self.radius_dimension
                .values()
                .cloned()
                .map(move |value| value.into_owned(&self))
        }
        pub fn rational_b_spline_curve_iter<'table>(
            &'table self,
        ) -> impl Iterator<Item = Result<RationalBSplineCurve>> + 'table {
            self.rational_b_spline_curve
                .values()
                .cloned()
                .map(move |value| value.into_owned(&self))
        }
        pub fn representation_iter<'table>(
            &'table self,
        ) -> impl Iterator<Item = Result<Representation>> + 'table {
            self.representation
                .values()
                .cloned()
                .map(move |value| value.into_owned(&self))
        }
        pub fn representation_context_iter<'table>(
            &'table self,
        ) -> impl Iterator<Item = Result<RepresentationContext>> + 'table {
            self.representation_context
                .values()
                .cloned()
                .map(move |value| value.into_owned(&self))
        }
        pub fn representation_item_iter<'table>(
            &'table self,
        ) -> impl Iterator<Item = Result<RepresentationItem>> + 'table {
            self.representation_item
                .values()
                .cloned()
                .map(move |value| value.into_owned(&self))
        }
        pub fn representation_map_iter<'table>(
            &'table self,
        ) -> impl Iterator<Item = Result<RepresentationMap>> + 'table {
            self.representation_map
                .values()
                .cloned()
                .map(move |value| value.into_owned(&self))
        }
        pub fn security_classification_iter<'table>(
            &'table self,
        ) -> impl Iterator<Item = Result<SecurityClassification>> + 'table {
            self.security_classification
                .values()
                .cloned()
                .map(move |value| value.into_owned(&self))
        }
        pub fn security_classification_assignment_iter<'table>(
            &'table self,
        ) -> impl Iterator<Item = Result<SecurityClassificationAssignment>> + 'table {
            self.security_classification_assignment
                .values()
                .cloned()
                .map(move |value| value.into_owned(&self))
        }
        pub fn security_classification_level_iter<'table>(
            &'table self,
        ) -> impl Iterator<Item = Result<SecurityClassificationLevel>> + 'table {
            self.security_classification_level
                .values()
                .cloned()
                .map(move |value| value.into_owned(&self))
        }
        pub fn shape_definition_representation_iter<'table>(
            &'table self,
        ) -> impl Iterator<Item = Result<ShapeDefinitionRepresentation>> + 'table {
            self.shape_definition_representation
                .values()
                .cloned()
                .map(move |value| value.into_owned(&self))
        }
        pub fn shape_representation_iter<'table>(
            &'table self,
        ) -> impl Iterator<Item = Result<ShapeRepresentation>> + 'table {
            self.shape_representation
                .values()
                .cloned()
                .map(move |value| value.into_owned(&self))
        }
        pub fn si_unit_iter<'table>(&'table self) -> impl Iterator<Item = Result<SiUnit>> + 'table {
            self.si_unit
                .values()
                .cloned()
                .map(move |value| value.into_owned(&self))
        }
        pub fn structured_dimension_callout_iter<'table>(
            &'table self,
        ) -> impl Iterator<Item = Result<StructuredDimensionCallout>> + 'table {
            self.structured_dimension_callout
                .values()
                .cloned()
                .map(move |value| value.into_owned(&self))
        }
        pub fn styled_item_iter<'table>(
            &'table self,
        ) -> impl Iterator<Item = Result<StyledItem>> + 'table {
            self.styled_item
                .values()
                .cloned()
                .map(move |value| value.into_owned(&self))
        }
        pub fn symbol_colour_iter<'table>(
            &'table self,
        ) -> impl Iterator<Item = Result<SymbolColour>> + 'table {
            self.symbol_colour
                .values()
                .cloned()
                .map(move |value| value.into_owned(&self))
        }
        pub fn symbol_representation_iter<'table>(
            &'table self,
        ) -> impl Iterator<Item = Result<SymbolRepresentation>> + 'table {
            self.symbol_representation
                .values()
                .cloned()
                .map(move |value| value.into_owned(&self))
        }
        pub fn symbol_representation_map_iter<'table>(
            &'table self,
        ) -> impl Iterator<Item = Result<SymbolRepresentationMap>> + 'table {
            self.symbol_representation_map
                .values()
                .cloned()
                .map(move |value| value.into_owned(&self))
        }
        pub fn symbol_style_iter<'table>(
            &'table self,
        ) -> impl Iterator<Item = Result<SymbolStyle>> + 'table {
            self.symbol_style
                .values()
                .cloned()
                .map(move |value| value.into_owned(&self))
        }
        pub fn symbol_target_iter<'table>(
            &'table self,
        ) -> impl Iterator<Item = Result<SymbolTarget>> + 'table {
            self.symbol_target
                .values()
                .cloned()
                .map(move |value| value.into_owned(&self))
        }
        pub fn terminator_symbol_iter<'table>(
            &'table self,
        ) -> impl Iterator<Item = Result<TerminatorSymbol>> + 'table {
            self.terminator_symbol
                .values()
                .cloned()
                .map(move |value| value.into_owned(&self))
        }
        pub fn text_literal_iter<'table>(
            &'table self,
        ) -> impl Iterator<Item = Result<TextLiteral>> + 'table {
            self.text_literal
                .values()
                .cloned()
                .map(move |value| value.into_owned(&self))
        }
        pub fn text_literal_with_associated_curves_iter<'table>(
            &'table self,
        ) -> impl Iterator<Item = Result<TextLiteralWithAssociatedCurves>> + 'table {
            self.text_literal_with_associated_curves
                .values()
                .cloned()
                .map(move |value| value.into_owned(&self))
        }
        pub fn text_literal_with_blanking_box_iter<'table>(
            &'table self,
        ) -> impl Iterator<Item = Result<TextLiteralWithBlankingBox>> + 'table {
            self.text_literal_with_blanking_box
                .values()
                .cloned()
                .map(move |value| value.into_owned(&self))
        }
        pub fn text_literal_with_delineation_iter<'table>(
            &'table self,
        ) -> impl Iterator<Item = Result<TextLiteralWithDelineation>> + 'table {
            self.text_literal_with_delineation
                .values()
                .cloned()
                .map(move |value| value.into_owned(&self))
        }
        pub fn text_literal_with_extent_iter<'table>(
            &'table self,
        ) -> impl Iterator<Item = Result<TextLiteralWithExtent>> + 'table {
            self.text_literal_with_extent
                .values()
                .cloned()
                .map(move |value| value.into_owned(&self))
        }
        pub fn text_style_iter<'table>(
            &'table self,
        ) -> impl Iterator<Item = Result<TextStyle>> + 'table {
            self.text_style
                .values()
                .cloned()
                .map(move |value| value.into_owned(&self))
        }
        pub fn text_style_for_defined_font_iter<'table>(
            &'table self,
        ) -> impl Iterator<Item = Result<TextStyleForDefinedFont>> + 'table {
            self.text_style_for_defined_font
                .values()
                .cloned()
                .map(move |value| value.into_owned(&self))
        }
        pub fn text_style_with_box_characteristics_iter<'table>(
            &'table self,
        ) -> impl Iterator<Item = Result<TextStyleWithBoxCharacteristics>> + 'table {
            self.text_style_with_box_characteristics
                .values()
                .cloned()
                .map(move |value| value.into_owned(&self))
        }
        pub fn text_style_with_mirror_iter<'table>(
            &'table self,
        ) -> impl Iterator<Item = Result<TextStyleWithMirror>> + 'table {
            self.text_style_with_mirror
                .values()
                .cloned()
                .map(move |value| value.into_owned(&self))
        }
        pub fn trimmed_curve_iter<'table>(
            &'table self,
        ) -> impl Iterator<Item = Result<TrimmedCurve>> + 'table {
            self.trimmed_curve
                .values()
                .cloned()
                .map(move |value| value.into_owned(&self))
        }
        pub fn two_direction_repeat_factor_iter<'table>(
            &'table self,
        ) -> impl Iterator<Item = Result<TwoDirectionRepeatFactor>> + 'table {
            self.two_direction_repeat_factor
                .values()
                .cloned()
                .map(move |value| value.into_owned(&self))
        }
        pub fn uniform_curve_iter<'table>(
            &'table self,
        ) -> impl Iterator<Item = Result<UniformCurve>> + 'table {
            self.uniform_curve
                .values()
                .cloned()
                .map(move |value| value.into_owned(&self))
        }
        pub fn vector_iter<'table>(&'table self) -> impl Iterator<Item = Result<Vector>> + 'table {
            self.vector
                .values()
                .cloned()
                .map(move |value| value.into_owned(&self))
        }
    }
    #[derive(Debug, Clone, PartialEq, Holder)]
    # [holder (table = Tables)]
    #[holder(generate_deserialize)]
    pub enum ApprovedItem {
        #[holder(use_place_holder)]
        DrawingRevision(DrawingRevisionAny),
        # [holder (field = drawing_sheet_revision)]
        #[holder(use_place_holder)]
        DrawingSheetRevision(Box<DrawingSheetRevision>),
    }
    #[derive(Debug, Clone, PartialEq, Holder)]
    # [holder (table = Tables)]
    #[holder(generate_deserialize)]
    pub enum AreaOrView {
        #[holder(use_place_holder)]
        PresentationArea(PresentationAreaAny),
        # [holder (field = presentation_view)]
        #[holder(use_place_holder)]
        PresentationView(Box<PresentationView>),
    }
    #[derive(Debug, Clone, PartialEq, Holder)]
    # [holder (table = Tables)]
    #[holder(generate_deserialize)]
    pub enum Axis2Placement {
        # [holder (field = axis2_placement_2d)]
        #[holder(use_place_holder)]
        Axis2Placement2D(Box<Axis2Placement2D>),
    }
    #[derive(Debug, Clone, PartialEq, :: serde :: Deserialize)]
    pub enum BSplineCurveForm {
        EllipticArc,
        PolylineForm,
        ParabolicArc,
        CircularArc,
        Unspecified,
        HyperbolicArc,
    }
    #[derive(Debug, Clone, PartialEq, Holder)]
    # [holder (table = Tables)]
    #[holder(generate_deserialize)]
    pub enum BoxCharacteristicSelect {
        BoxHeight(BoxHeight),
        BoxWidth(BoxWidth),
        BoxSlantAngle(BoxSlantAngle),
        BoxRotateAngle(BoxRotateAngle),
    }
    #[derive(
        Clone,
        Debug,
        PartialEq,
        AsRef,
        Deref,
        DerefMut,
        :: serde :: Serialize,
        :: serde :: Deserialize,
    )]
    pub struct BoxHeight(pub PositiveRatioMeasure);
    #[derive(
        Clone,
        Debug,
        PartialEq,
        AsRef,
        Deref,
        DerefMut,
        :: serde :: Serialize,
        :: serde :: Deserialize,
    )]
    pub struct BoxRotateAngle(pub PlaneAngleMeasure);
    #[derive(
        Clone,
        Debug,
        PartialEq,
        AsRef,
        Deref,
        DerefMut,
        :: serde :: Serialize,
        :: serde :: Deserialize,
    )]
    pub struct BoxSlantAngle(pub PlaneAngleMeasure);
    #[derive(
        Clone,
        Debug,
        PartialEq,
        AsRef,
        Deref,
        DerefMut,
        :: serde :: Serialize,
        :: serde :: Deserialize,
    )]
    pub struct BoxWidth(pub PositiveRatioMeasure);
<<<<<<< HEAD
    #[derive(Debug, Clone, PartialEq, :: ruststep_derive :: Holder)]
=======
    #[derive(Debug, Clone, PartialEq, Holder)]
>>>>>>> 482740f0
    # [holder (table = Tables)]
    #[holder(generate_deserialize)]
    pub enum CharacterSpacingSelect {
        LengthMeasure(LengthMeasure),
        RatioMeasure(RatioMeasure),
        #[holder(use_place_holder)]
        MeasureWithUnit(MeasureWithUnitAny),
    }
    #[derive(Debug, Clone, PartialEq, Holder)]
    # [holder (table = Tables)]
    #[holder(generate_deserialize)]
    pub enum CharacterStyleSelect {
        # [holder (field = text_style_for_defined_font)]
        #[holder(use_place_holder)]
        TextStyleForDefinedFont(Box<TextStyleForDefinedFont>),
    }
    #[derive(Debug, Clone, PartialEq, Holder)]
    # [holder (table = Tables)]
    #[holder(generate_deserialize)]
    pub enum CharacterizedDefinition {
        #[holder(use_place_holder)]
        CharacterizedProductDefinition(Box<CharacterizedProductDefinition>),
        #[holder(use_place_holder)]
        ShapeDefinition(Box<ShapeDefinition>),
    }
    #[derive(Debug, Clone, PartialEq, Holder)]
    # [holder (table = Tables)]
    #[holder(generate_deserialize)]
    pub enum CharacterizedProductDefinition {
        # [holder (field = product_definition)]
        #[holder(use_place_holder)]
        ProductDefinition(Box<ProductDefinition>),
    }
    #[derive(Debug, Clone, PartialEq, Holder)]
    # [holder (table = Tables)]
    #[holder(generate_deserialize)]
    pub enum ClassifiedItem {
        #[holder(use_place_holder)]
        DrawingRevision(DrawingRevisionAny),
        # [holder (field = drawing_sheet_revision)]
        #[holder(use_place_holder)]
        DrawingSheetRevision(Box<DrawingSheetRevision>),
    }
    #[derive(Debug, Clone, PartialEq, Holder)]
    # [holder (table = Tables)]
    #[holder(generate_deserialize)]
    pub enum ContractedItem {
        #[holder(use_place_holder)]
        DrawingRevision(DrawingRevisionAny),
    }
    #[derive(Debug, Clone, PartialEq, Holder)]
    # [holder (table = Tables)]
    #[holder(generate_deserialize)]
    pub enum CurveFontOrScaledCurveFontSelect {
        #[holder(use_place_holder)]
        CurveStyleFontSelect(Box<CurveStyleFontSelect>),
    }
    #[derive(Debug, Clone, PartialEq, Holder)]
    # [holder (table = Tables)]
    #[holder(generate_deserialize)]
    pub enum CurveOrAnnotationCurveOccurrence {
        #[holder(use_place_holder)]
        Curve(CurveAny),
        #[holder(use_place_holder)]
        AnnotationCurveOccurrence(AnnotationCurveOccurrenceAny),
    }
    #[derive(Debug, Clone, PartialEq, Holder)]
    # [holder (table = Tables)]
    #[holder(generate_deserialize)]
    pub enum CurveOrRender {
        # [holder (field = curve_style)]
        #[holder(use_place_holder)]
        CurveStyle(Box<CurveStyle>),
    }
    #[derive(Debug, Clone, PartialEq, Holder)]
    # [holder (table = Tables)]
    #[holder(generate_deserialize)]
    pub enum CurveStyleFontSelect {
        # [holder (field = curve_style_font)]
        #[holder(use_place_holder)]
        CurveStyleFont(Box<CurveStyleFont>),
        #[holder(use_place_holder)]
        PreDefinedCurveFont(PreDefinedCurveFontAny),
        # [holder (field = externally_defined_curve_font)]
        #[holder(use_place_holder)]
        ExternallyDefinedCurveFont(Box<ExternallyDefinedCurveFont>),
    }
    #[derive(Debug, Clone, PartialEq, Holder)]
    # [holder (table = Tables)]
    #[holder(generate_deserialize)]
    pub enum DateTimeSelect {
        #[holder(use_place_holder)]
        Date(DateAny),
    }
    #[derive(
        Clone,
        Debug,
        PartialEq,
        AsRef,
        Deref,
        DerefMut,
        :: serde :: Serialize,
        :: serde :: Deserialize,
    )]
    pub struct DayInMonthNumber(pub i64);
<<<<<<< HEAD
    #[derive(Debug, Clone, PartialEq, :: ruststep_derive :: Holder)]
=======
    #[derive(Debug, Clone, PartialEq, Holder)]
>>>>>>> 482740f0
    # [holder (table = Tables)]
    #[holder(generate_deserialize)]
    pub enum DefinedSymbolSelect {
        #[holder(use_place_holder)]
        PreDefinedSymbol(PreDefinedSymbolAny),
        # [holder (field = externally_defined_symbol)]
        #[holder(use_place_holder)]
        ExternallyDefinedSymbol(Box<ExternallyDefinedSymbol>),
    }
    #[derive(
        Clone,
        Debug,
        PartialEq,
        AsRef,
        Deref,
        DerefMut,
        :: serde :: Serialize,
        :: serde :: Deserialize,
    )]
    pub struct DimensionCount(pub i64);
    #[derive(Debug, Clone, PartialEq, :: serde :: Deserialize)]
    pub enum DimensionExtentUsage {
        Origin,
        Target,
    }
    #[derive(Debug, Clone, PartialEq, Holder)]
    # [holder (table = Tables)]
    #[holder(generate_deserialize)]
    pub enum DraughtingCalloutElement {
        # [holder (field = annotation_text_occurrence)]
        #[holder(use_place_holder)]
        AnnotationTextOccurrence(Box<AnnotationTextOccurrence>),
        #[holder(use_place_holder)]
        AnnotationSymbolOccurrence(AnnotationSymbolOccurrenceAny),
        #[holder(use_place_holder)]
        AnnotationCurveOccurrence(AnnotationCurveOccurrenceAny),
    }
    #[derive(Debug, Clone, PartialEq, Holder)]
    # [holder (table = Tables)]
    #[holder(generate_deserialize)]
    pub enum DraughtingGroupedItem {
        #[holder(use_place_holder)]
        AnnotationOccurrence(AnnotationOccurrenceAny),
        #[holder(use_place_holder)]
        GeometricSetSelect(Box<GeometricSetSelect>),
    }
    #[derive(Debug, Clone, PartialEq, Holder)]
    # [holder (table = Tables)]
    #[holder(generate_deserialize)]
    pub enum DraughtingOrganizationItem {
        # [holder (field = product_definition_formation)]
        #[holder(use_place_holder)]
        ProductDefinitionFormation(Box<ProductDefinitionFormation>),
        #[holder(use_place_holder)]
        DrawingRevision(DrawingRevisionAny),
        # [holder (field = drawing_sheet_revision)]
        #[holder(use_place_holder)]
        DrawingSheetRevision(Box<DrawingSheetRevision>),
    }
    #[derive(Debug, Clone, PartialEq, Holder)]
    # [holder (table = Tables)]
    #[holder(generate_deserialize)]
    pub enum DraughtingPresentedItemSelect {
        # [holder (field = product_definition_formation)]
        #[holder(use_place_holder)]
        ProductDefinitionFormation(Box<ProductDefinitionFormation>),
    }
    #[derive(Debug, Clone, PartialEq, Holder)]
    # [holder (table = Tables)]
    #[holder(generate_deserialize)]
    pub enum DraughtingTitledItem {
        #[holder(use_place_holder)]
        DrawingRevision(DrawingRevisionAny),
        # [holder (field = drawing_sheet_revision)]
        #[holder(use_place_holder)]
        DrawingSheetRevision(Box<DrawingSheetRevision>),
    }
    #[derive(Debug, Clone, PartialEq, Holder)]
    # [holder (table = Tables)]
    #[holder(generate_deserialize)]
    pub enum FillAreaStyleTileShapeSelect {
        # [holder (field = fill_area_style_tile_symbol_with_style)]
        #[holder(use_place_holder)]
        FillAreaStyleTileSymbolWithStyle(Box<FillAreaStyleTileSymbolWithStyle>),
    }
    #[derive(Debug, Clone, PartialEq, Holder)]
    # [holder (table = Tables)]
    #[holder(generate_deserialize)]
    pub enum FillStyleSelect {
        # [holder (field = fill_area_style_colour)]
        #[holder(use_place_holder)]
        FillAreaStyleColour(Box<FillAreaStyleColour>),
        # [holder (field = externally_defined_tile_style)]
        #[holder(use_place_holder)]
        ExternallyDefinedTileStyle(Box<ExternallyDefinedTileStyle>),
        # [holder (field = fill_area_style_tiles)]
        #[holder(use_place_holder)]
        FillAreaStyleTiles(Box<FillAreaStyleTiles>),
        # [holder (field = externally_defined_hatch_style)]
        #[holder(use_place_holder)]
        ExternallyDefinedHatchStyle(Box<ExternallyDefinedHatchStyle>),
        # [holder (field = fill_area_style_hatching)]
        #[holder(use_place_holder)]
        FillAreaStyleHatching(Box<FillAreaStyleHatching>),
    }
    #[derive(Debug, Clone, PartialEq, Holder)]
    # [holder (table = Tables)]
    #[holder(generate_deserialize)]
    pub enum FontSelect {
        #[holder(use_place_holder)]
        PreDefinedTextFont(PreDefinedTextFontAny),
        # [holder (field = externally_defined_text_font)]
        #[holder(use_place_holder)]
        ExternallyDefinedTextFont(Box<ExternallyDefinedTextFont>),
    }
    #[derive(Debug, Clone, PartialEq, Holder)]
    # [holder (table = Tables)]
    #[holder(generate_deserialize)]
    pub enum GeometricSetSelect {
        #[holder(use_place_holder)]
        Point(PointAny),
        #[holder(use_place_holder)]
        Curve(CurveAny),
    }
    #[derive(Debug, Clone, PartialEq, Holder)]
    # [holder (table = Tables)]
    #[holder(generate_deserialize)]
    pub enum HidingOrBlankingSelect {
        #[holder(use_place_holder)]
        PresentationArea(PresentationAreaAny),
        # [holder (field = presentation_view)]
        #[holder(use_place_holder)]
        PresentationView(Box<PresentationView>),
        # [holder (field = annotation_fill_area)]
        #[holder(use_place_holder)]
        AnnotationFillArea(Box<AnnotationFillArea>),
    }
    #[derive(
        Clone,
        Debug,
        PartialEq,
        AsRef,
        Deref,
        DerefMut,
        :: serde :: Serialize,
        :: serde :: Deserialize,
    )]
    pub struct Identifier(pub String);
<<<<<<< HEAD
    #[derive(Debug, Clone, PartialEq, :: ruststep_derive :: Holder)]
=======
    #[derive(Debug, Clone, PartialEq, Holder)]
>>>>>>> 482740f0
    # [holder (table = Tables)]
    #[holder(generate_deserialize)]
    pub enum InvisibilityContext {
        # [holder (field = presentation_layer_usage)]
        #[holder(use_place_holder)]
        PresentationLayerUsage(Box<PresentationLayerUsage>),
        #[holder(use_place_holder)]
        PresentationRepresentation(PresentationRepresentationAny),
        #[holder(use_place_holder)]
        PresentationSet(PresentationSetAny),
    }
    #[derive(Debug, Clone, PartialEq, Holder)]
    # [holder (table = Tables)]
    #[holder(generate_deserialize)]
    pub enum InvisibleItem {
        #[holder(use_place_holder)]
        StyledItem(StyledItemAny),
        # [holder (field = presentation_layer_assignment)]
        #[holder(use_place_holder)]
        PresentationLayerAssignment(Box<PresentationLayerAssignment>),
        #[holder(use_place_holder)]
        PresentationRepresentation(PresentationRepresentationAny),
    }
    #[derive(Debug, Clone, PartialEq, :: serde :: Deserialize)]
    pub enum KnotType {
        UniformKnots,
        QuasiUniformKnots,
        PiecewiseBezierKnots,
        Unspecified,
    }
    #[derive(
        Clone,
        Debug,
        PartialEq,
        AsRef,
        Deref,
        DerefMut,
        :: serde :: Serialize,
        :: serde :: Deserialize,
    )]
    pub struct Label(pub String);
<<<<<<< HEAD
    #[derive(Debug, Clone, PartialEq, :: ruststep_derive :: Holder)]
=======
    #[derive(Debug, Clone, PartialEq, Holder)]
>>>>>>> 482740f0
    # [holder (table = Tables)]
    #[holder(generate_deserialize)]
    pub enum LayeredItem {
        #[holder(use_place_holder)]
        PresentationRepresentation(PresentationRepresentationAny),
        #[holder(use_place_holder)]
        RepresentationItem(RepresentationItemAny),
    }
    #[derive(
        Clone,
        Debug,
        PartialEq,
        AsRef,
        Deref,
        DerefMut,
        :: serde :: Serialize,
        :: serde :: Deserialize,
    )]
    pub struct LengthMeasure(pub f64);
<<<<<<< HEAD
    #[derive(Debug, Clone, PartialEq, :: ruststep_derive :: Holder)]
=======
    #[derive(Debug, Clone, PartialEq, Holder)]
>>>>>>> 482740f0
    # [holder (table = Tables)]
    #[holder(generate_deserialize)]
    pub enum MeasureValue {
        LengthMeasure(LengthMeasure),
        PlaneAngleMeasure(PlaneAngleMeasure),
        RatioMeasure(RatioMeasure),
        ParameterValue(ParameterValue),
        PositiveLengthMeasure(PositiveLengthMeasure),
        PositiveRatioMeasure(PositiveRatioMeasure),
    }
    #[derive(
        Clone,
        Debug,
        PartialEq,
        AsRef,
        Deref,
        DerefMut,
        :: serde :: Serialize,
        :: serde :: Deserialize,
    )]
    pub struct MonthInYearNumber(pub i64);
    #[derive(Debug, Clone, PartialEq, :: serde :: Deserialize)]
    pub enum NullStyle {
        Null,
    }
    #[derive(
        Clone,
        Debug,
        PartialEq,
        AsRef,
        Deref,
        DerefMut,
        :: serde :: Serialize,
        :: serde :: Deserialize,
    )]
    pub struct ParameterValue(pub f64);
<<<<<<< HEAD
    #[derive(Debug, Clone, PartialEq, :: ruststep_derive :: Holder)]
=======
    #[derive(Debug, Clone, PartialEq, Holder)]
>>>>>>> 482740f0
    # [holder (table = Tables)]
    #[holder(generate_deserialize)]
    pub enum PersonOrganizationSelect {
        # [holder (field = person)]
        #[holder(use_place_holder)]
        Person(Box<Person>),
        # [holder (field = organization)]
        #[holder(use_place_holder)]
        Organization(Box<Organization>),
        # [holder (field = person_and_organization)]
        #[holder(use_place_holder)]
        PersonAndOrganization(Box<PersonAndOrganization>),
    }
    #[derive(
        Clone,
        Debug,
        PartialEq,
        AsRef,
        Deref,
        DerefMut,
        :: serde :: Serialize,
        :: serde :: Deserialize,
    )]
    pub struct PlaneAngleMeasure(pub f64);
    #[derive(
        Clone,
        Debug,
        PartialEq,
        AsRef,
        Deref,
        DerefMut,
        :: serde :: Serialize,
        :: serde :: Deserialize,
    )]
    pub struct PositiveLengthMeasure(pub LengthMeasure);
    #[derive(
        Clone,
        Debug,
        PartialEq,
        AsRef,
        Deref,
        DerefMut,
        :: serde :: Serialize,
        :: serde :: Deserialize,
    )]
    pub struct PositiveRatioMeasure(pub RatioMeasure);
    #[derive(
        Clone,
        Debug,
        PartialEq,
        AsRef,
        Deref,
        DerefMut,
        :: serde :: Serialize,
        :: serde :: Deserialize,
    )]
    pub struct PresentableText(pub String);
<<<<<<< HEAD
    #[derive(Debug, Clone, PartialEq, :: ruststep_derive :: Holder)]
=======
    #[derive(Debug, Clone, PartialEq, Holder)]
>>>>>>> 482740f0
    # [holder (table = Tables)]
    #[holder(generate_deserialize)]
    pub enum PresentationRepresentationSelect {
        #[holder(use_place_holder)]
        PresentationRepresentation(PresentationRepresentationAny),
        #[holder(use_place_holder)]
        PresentationSet(PresentationSetAny),
    }
    #[derive(Debug, Clone, PartialEq, Holder)]
    # [holder (table = Tables)]
    #[holder(generate_deserialize)]
    pub enum PresentationSizeAssignmentSelect {
        # [holder (field = presentation_view)]
        #[holder(use_place_holder)]
        PresentationView(Box<PresentationView>),
        #[holder(use_place_holder)]
        PresentationArea(PresentationAreaAny),
        #[holder(use_place_holder)]
        AreaInSet(AreaInSetAny),
    }
    #[derive(Debug, Clone, PartialEq, Holder)]
    # [holder (table = Tables)]
    #[holder(generate_deserialize)]
    pub enum PresentationStyleSelect {
        # [holder (field = curve_style)]
        #[holder(use_place_holder)]
        CurveStyle(Box<CurveStyle>),
        # [holder (field = symbol_style)]
        #[holder(use_place_holder)]
        SymbolStyle(Box<SymbolStyle>),
        # [holder (field = fill_area_style)]
        #[holder(use_place_holder)]
        FillAreaStyle(Box<FillAreaStyle>),
        #[holder(use_place_holder)]
        TextStyle(TextStyleAny),
        NullStyle(NullStyle),
    }
    #[derive(
        Clone,
        Debug,
        PartialEq,
        AsRef,
        Deref,
        DerefMut,
        :: serde :: Serialize,
        :: serde :: Deserialize,
    )]
    pub struct RatioMeasure(pub f64);
<<<<<<< HEAD
    #[derive(Debug, Clone, PartialEq, :: ruststep_derive :: Holder)]
=======
    #[derive(Debug, Clone, PartialEq, Holder)]
>>>>>>> 482740f0
    # [holder (table = Tables)]
    #[holder(generate_deserialize)]
    pub enum ShapeDefinition {
        # [holder (field = product_definition_shape)]
        #[holder(use_place_holder)]
        ProductDefinitionShape(Box<ProductDefinitionShape>),
    }
    #[derive(Debug, Clone, PartialEq, :: serde :: Deserialize)]
    pub enum SiPrefix {
        Exa,
        Pico,
        Mega,
        Femto,
        Atto,
        Centi,
        Nano,
        Hecto,
        Micro,
        Tera,
        Giga,
        Milli,
        Peta,
        Deci,
        Kilo,
        Deca,
    }
    #[derive(Debug, Clone, PartialEq, :: serde :: Deserialize)]
    pub enum SiUnitName {
        Hertz,
        DegreeCelsius,
        Siemens,
        Sievert,
        Lux,
        Watt,
        Ohm,
        Second,
        Becquerel,
        Pascal,
        Henry,
        Tesla,
        Volt,
        Joule,
        Kelvin,
        Ampere,
        Gram,
        Steradian,
        Mole,
        Lumen,
        Gray,
        Candela,
        Farad,
        Radian,
        Newton,
        Metre,
        Weber,
        Coulomb,
    }
    #[derive(Debug, Clone, PartialEq, Holder)]
    # [holder (table = Tables)]
    #[holder(generate_deserialize)]
    pub enum SizeSelect {
        PositiveLengthMeasure(PositiveLengthMeasure),
        #[holder(use_place_holder)]
        MeasureWithUnit(MeasureWithUnitAny),
    }
    #[derive(Debug, Clone, PartialEq, Holder)]
    # [holder (table = Tables)]
    #[holder(generate_deserialize)]
    pub enum SourceItem {
        Identifier(Identifier),
    }
    #[derive(Debug, Clone, PartialEq, Holder)]
    # [holder (table = Tables)]
    #[holder(generate_deserialize)]
    pub enum SpecifiedItem {
        #[holder(use_place_holder)]
        DrawingRevision(DrawingRevisionAny),
    }
    #[derive(Debug, Clone, PartialEq, Holder)]
    # [holder (table = Tables)]
    #[holder(generate_deserialize)]
    pub enum StyleContextSelect {
        #[holder(use_place_holder)]
        Representation(RepresentationAny),
        #[holder(use_place_holder)]
        RepresentationItem(RepresentationItemAny),
        #[holder(use_place_holder)]
        PresentationSet(PresentationSetAny),
    }
    #[derive(Debug, Clone, PartialEq, Holder)]
    # [holder (table = Tables)]
    #[holder(generate_deserialize)]
    pub enum SymbolStyleSelect {
        # [holder (field = symbol_colour)]
        #[holder(use_place_holder)]
        SymbolColour(Box<SymbolColour>),
    }
    #[derive(
        Clone,
        Debug,
        PartialEq,
        AsRef,
        Deref,
        DerefMut,
        :: serde :: Serialize,
        :: serde :: Deserialize,
    )]
    pub struct Text(pub String);
    #[derive(
        Clone,
        Debug,
        PartialEq,
        AsRef,
        Deref,
        DerefMut,
        :: serde :: Serialize,
        :: serde :: Deserialize,
    )]
    pub struct TextAlignment(pub Label);
    #[derive(
        Clone,
        Debug,
        PartialEq,
        AsRef,
        Deref,
        DerefMut,
        :: serde :: Serialize,
        :: serde :: Deserialize,
    )]
    pub struct TextDelineation(pub Label);
<<<<<<< HEAD
    #[derive(Debug, Clone, PartialEq, :: ruststep_derive :: Holder)]
=======
    #[derive(Debug, Clone, PartialEq, Holder)]
>>>>>>> 482740f0
    # [holder (table = Tables)]
    #[holder(generate_deserialize)]
    pub enum TextOrCharacter {
        # [holder (field = annotation_text)]
        #[holder(use_place_holder)]
        AnnotationText(Box<AnnotationText>),
        #[holder(use_place_holder)]
        CompositeText(CompositeTextAny),
        #[holder(use_place_holder)]
        TextLiteral(TextLiteralAny),
    }
    #[derive(Debug, Clone, PartialEq, :: serde :: Deserialize)]
    pub enum TextPath {
        Up,
        Right,
        Down,
        Left,
    }
    #[derive(Debug, Clone, PartialEq, :: serde :: Deserialize)]
    pub enum TransitionCode {
        Discontinuous,
        ContSameGradientSameCurvature,
        ContSameGradient,
        Continuous,
    }
    #[derive(Debug, Clone, PartialEq, :: serde :: Deserialize)]
    pub enum TrimmingPreference {
        Parameter,
        Unspecified,
        Cartesian,
    }
    #[derive(Debug, Clone, PartialEq, Holder)]
    # [holder (table = Tables)]
    #[holder(generate_deserialize)]
    pub enum TrimmingSelect {
        # [holder (field = cartesian_point)]
        #[holder(use_place_holder)]
        CartesianPoint(Box<CartesianPoint>),
        ParameterValue(ParameterValue),
    }
    #[derive(Debug, Clone, PartialEq, Holder)]
    # [holder (table = Tables)]
    #[holder(generate_deserialize)]
    pub enum Unit {
        #[holder(use_place_holder)]
        NamedUnit(NamedUnitAny),
    }
    #[derive(Debug, Clone, PartialEq, Holder)]
    # [holder (table = Tables)]
    #[holder(generate_deserialize)]
    pub enum VectorOrDirection {
        # [holder (field = vector)]
        #[holder(use_place_holder)]
        Vector(Box<Vector>),
        # [holder (field = direction)]
        #[holder(use_place_holder)]
        Direction(Box<Direction>),
    }
    #[derive(
        Clone,
        Debug,
        PartialEq,
        AsRef,
        Deref,
        DerefMut,
        :: serde :: Serialize,
        :: serde :: Deserialize,
    )]
    pub struct YearNumber(pub i64);
<<<<<<< HEAD
    #[derive(Debug, Clone, PartialEq, :: derive_new :: new, :: ruststep_derive :: Holder)]
=======
    #[derive(Debug, Clone, PartialEq, :: derive_new :: new, Holder)]
>>>>>>> 482740f0
    # [holder (table = Tables)]
    # [holder (field = address)]
    #[holder(generate_deserialize)]
    pub struct Address {
        pub internal_location: Option<Label>,
        pub street_number: Option<Label>,
        pub street: Option<Label>,
        pub postal_box: Option<Label>,
        pub town: Option<Label>,
        pub region: Option<Label>,
        pub postal_code: Option<Label>,
        pub country: Option<Label>,
        pub facsimile_number: Option<Label>,
        pub telephone_number: Option<Label>,
        pub electronic_mail_address: Option<Label>,
        pub telex_number: Option<Label>,
    }
    #[derive(Debug, Clone, PartialEq, Holder)]
    # [holder (table = Tables)]
    #[holder(generate_deserialize)]
    pub enum AddressAny {
        #[holder(use_place_holder)]
        # [holder (field = organizational_address)]
        OrganizationalAddress(Box<OrganizationalAddress>),
        #[holder(use_place_holder)]
        # [holder (field = personal_address)]
        PersonalAddress(Box<PersonalAddress>),
    }
    #[derive(Debug, Clone, PartialEq, :: derive_new :: new, Holder)]
    # [holder (table = Tables)]
    # [holder (field = angular_dimension)]
    #[holder(generate_deserialize)]
    pub struct AngularDimension {}
    #[derive(Debug, Clone, PartialEq, :: derive_new :: new, Holder)]
    # [holder (table = Tables)]
    # [holder (field = annotation_curve_occurrence)]
    #[holder(generate_deserialize)]
    pub struct AnnotationCurveOccurrence {}
    #[derive(Debug, Clone, PartialEq, Holder)]
    # [holder (table = Tables)]
    #[holder(generate_deserialize)]
    pub enum AnnotationCurveOccurrenceAny {
        #[holder(use_place_holder)]
        # [holder (field = dimension_curve)]
        DimensionCurve(Box<DimensionCurve>),
        #[holder(use_place_holder)]
        # [holder (field = leader_curve)]
        LeaderCurve(Box<LeaderCurve>),
        #[holder(use_place_holder)]
        # [holder (field = projection_curve)]
        ProjectionCurve(Box<ProjectionCurve>),
    }
    #[derive(Debug, Clone, PartialEq, :: derive_new :: new, Holder)]
    # [holder (table = Tables)]
    # [holder (field = annotation_fill_area)]
    #[holder(generate_deserialize)]
    pub struct AnnotationFillArea {
        #[holder(use_place_holder)]
        pub boundaries: Vec<CurveAny>,
    }
    #[derive(Debug, Clone, PartialEq, :: derive_new :: new, Holder)]
    # [holder (table = Tables)]
    # [holder (field = annotation_fill_area_occurrence)]
    #[holder(generate_deserialize)]
    pub struct AnnotationFillAreaOccurrence {
        #[holder(use_place_holder)]
        pub fill_style_target: PointAny,
    }
    #[derive(Debug, Clone, PartialEq, :: derive_new :: new, Holder)]
    # [holder (table = Tables)]
    # [holder (field = annotation_occurrence)]
    #[holder(generate_deserialize)]
    pub struct AnnotationOccurrence {}
    #[derive(Debug, Clone, PartialEq, Holder)]
    # [holder (table = Tables)]
    #[holder(generate_deserialize)]
    pub enum AnnotationOccurrenceAny {
        #[holder(use_place_holder)]
        # [holder (field = annotation_curve_occurrence)]
        AnnotationCurveOccurrence(Box<AnnotationCurveOccurrence>),
        #[holder(use_place_holder)]
        # [holder (field = annotation_fill_area_occurrence)]
        AnnotationFillAreaOccurrence(Box<AnnotationFillAreaOccurrence>),
        #[holder(use_place_holder)]
        # [holder (field = annotation_symbol_occurrence)]
        AnnotationSymbolOccurrence(Box<AnnotationSymbolOccurrence>),
        #[holder(use_place_holder)]
        # [holder (field = annotation_text_occurrence)]
        AnnotationTextOccurrence(Box<AnnotationTextOccurrence>),
        #[holder(use_place_holder)]
        # [holder (field = draughting_annotation_occurrence)]
        DraughtingAnnotationOccurrence(Box<DraughtingAnnotationOccurrence>),
    }
    #[derive(Debug, Clone, PartialEq, :: derive_new :: new, Holder)]
    # [holder (table = Tables)]
    # [holder (field = annotation_subfigure_occurrence)]
    #[holder(generate_deserialize)]
    pub struct AnnotationSubfigureOccurrence {}
    #[derive(Debug, Clone, PartialEq, :: derive_new :: new, Holder)]
    # [holder (table = Tables)]
    # [holder (field = annotation_symbol)]
    #[holder(generate_deserialize)]
    pub struct AnnotationSymbol {}
    #[derive(Debug, Clone, PartialEq, :: derive_new :: new, Holder)]
    # [holder (table = Tables)]
    # [holder (field = annotation_symbol_occurrence)]
    #[holder(generate_deserialize)]
    pub struct AnnotationSymbolOccurrence {}
    #[derive(Debug, Clone, PartialEq, Holder)]
    # [holder (table = Tables)]
    #[holder(generate_deserialize)]
    pub enum AnnotationSymbolOccurrenceAny {
        #[holder(use_place_holder)]
        # [holder (field = annotation_subfigure_occurrence)]
        AnnotationSubfigureOccurrence(Box<AnnotationSubfigureOccurrence>),
        #[holder(use_place_holder)]
        # [holder (field = terminator_symbol)]
        TerminatorSymbol(Box<TerminatorSymbol>),
    }
    #[derive(Debug, Clone, PartialEq, :: derive_new :: new, Holder)]
    # [holder (table = Tables)]
    # [holder (field = annotation_text)]
    #[holder(generate_deserialize)]
    pub struct AnnotationText {}
    #[derive(Debug, Clone, PartialEq, :: derive_new :: new, Holder)]
    # [holder (table = Tables)]
    # [holder (field = annotation_text_occurrence)]
    #[holder(generate_deserialize)]
    pub struct AnnotationTextOccurrence {}
    #[derive(Debug, Clone, PartialEq, :: derive_new :: new, Holder)]
    # [holder (table = Tables)]
    # [holder (field = application_context)]
    #[holder(generate_deserialize)]
    pub struct ApplicationContext {
        pub application: Text,
    }
    #[derive(Debug, Clone, PartialEq, :: derive_new :: new, Holder)]
    # [holder (table = Tables)]
    # [holder (field = application_context_element)]
    #[holder(generate_deserialize)]
    pub struct ApplicationContextElement {
        pub name: Label,
        #[holder(use_place_holder)]
        pub frame_of_reference: ApplicationContext,
    }
    #[derive(Debug, Clone, PartialEq, Holder)]
    # [holder (table = Tables)]
    #[holder(generate_deserialize)]
    pub enum ApplicationContextElementAny {
        #[holder(use_place_holder)]
        # [holder (field = product_context)]
        ProductContext(Box<ProductContext>),
        #[holder(use_place_holder)]
        # [holder (field = product_definition_context)]
        ProductDefinitionContext(Box<ProductDefinitionContext>),
    }
    #[derive(Debug, Clone, PartialEq, :: derive_new :: new, Holder)]
    # [holder (table = Tables)]
    # [holder (field = application_protocol_definition)]
    #[holder(generate_deserialize)]
    pub struct ApplicationProtocolDefinition {
        pub status: Label,
        pub application_interpreted_model_schema_name: Label,
        pub application_protocol_year: YearNumber,
        #[holder(use_place_holder)]
        pub application: ApplicationContext,
    }
    #[derive(Debug, Clone, PartialEq, :: derive_new :: new, Holder)]
    # [holder (table = Tables)]
    # [holder (field = approval)]
    #[holder(generate_deserialize)]
    pub struct Approval {
        #[holder(use_place_holder)]
        pub status: ApprovalStatus,
        pub level: Label,
    }
    #[derive(Debug, Clone, PartialEq, :: derive_new :: new, Holder)]
    # [holder (table = Tables)]
    # [holder (field = approval_assignment)]
    #[holder(generate_deserialize)]
    pub struct ApprovalAssignment {
        #[holder(use_place_holder)]
        pub assigned_approval: Approval,
    }
    #[derive(Debug, Clone, PartialEq, Holder)]
    # [holder (table = Tables)]
    #[holder(generate_deserialize)]
    pub enum ApprovalAssignmentAny {
        #[holder(use_place_holder)]
        # [holder (field = draughting_approval_assignment)]
        DraughtingApprovalAssignment(Box<DraughtingApprovalAssignment>),
    }
    #[derive(Debug, Clone, PartialEq, :: derive_new :: new, Holder)]
    # [holder (table = Tables)]
    # [holder (field = approval_date_time)]
    #[holder(generate_deserialize)]
    pub struct ApprovalDateTime {
        #[holder(use_place_holder)]
        pub date_time: DateTimeSelect,
        #[holder(use_place_holder)]
        pub dated_approval: Approval,
    }
    #[derive(Debug, Clone, PartialEq, :: derive_new :: new, Holder)]
    # [holder (table = Tables)]
    # [holder (field = approval_person_organization)]
    #[holder(generate_deserialize)]
    pub struct ApprovalPersonOrganization {
        #[holder(use_place_holder)]
        pub person_organization: PersonOrganizationSelect,
        #[holder(use_place_holder)]
        pub authorized_approval: Approval,
        #[holder(use_place_holder)]
        pub role: ApprovalRole,
    }
    #[derive(Debug, Clone, PartialEq, :: derive_new :: new, Holder)]
    # [holder (table = Tables)]
    # [holder (field = approval_role)]
    #[holder(generate_deserialize)]
    pub struct ApprovalRole {
        pub role: Label,
    }
    #[derive(Debug, Clone, PartialEq, :: derive_new :: new, Holder)]
    # [holder (table = Tables)]
    # [holder (field = approval_status)]
    #[holder(generate_deserialize)]
    pub struct ApprovalStatus {
        pub name: Label,
    }
    #[derive(Debug, Clone, PartialEq, :: derive_new :: new, Holder)]
    # [holder (table = Tables)]
    # [holder (field = area_in_set)]
    #[holder(generate_deserialize)]
    pub struct AreaInSet {
        #[holder(use_place_holder)]
        pub area: PresentationAreaAny,
        #[holder(use_place_holder)]
        pub in_set: PresentationSetAny,
    }
    #[derive(Debug, Clone, PartialEq, Holder)]
    # [holder (table = Tables)]
    #[holder(generate_deserialize)]
    pub enum AreaInSetAny {
        #[holder(use_place_holder)]
        # [holder (field = drawing_sheet_revision_usage)]
        DrawingSheetRevisionUsage(Box<DrawingSheetRevisionUsage>),
    }
    #[derive(Debug, Clone, PartialEq, :: derive_new :: new, Holder)]
    # [holder (table = Tables)]
    # [holder (field = axis2_placement_2d)]
    #[holder(generate_deserialize)]
    pub struct Axis2Placement2D {
        #[holder(use_place_holder)]
        pub ref_direction: Option<Direction>,
    }
    #[derive(Debug, Clone, PartialEq, :: derive_new :: new, Holder)]
    # [holder (table = Tables)]
    # [holder (field = b_spline_curve)]
    #[holder(generate_deserialize)]
    pub struct BSplineCurve {
        pub degree: i64,
        #[holder(use_place_holder)]
        pub control_points_list: Vec<CartesianPoint>,
        pub curve_form: BSplineCurveForm,
        pub closed_curve: Logical,
        pub self_intersect: Logical,
    }
    #[derive(Debug, Clone, PartialEq, Holder)]
    # [holder (table = Tables)]
    #[holder(generate_deserialize)]
    pub enum BSplineCurveAny {
        #[holder(use_place_holder)]
        # [holder (field = b_spline_curve_with_knots)]
        BSplineCurveWithKnots(Box<BSplineCurveWithKnots>),
        #[holder(use_place_holder)]
        # [holder (field = bezier_curve)]
        BezierCurve(Box<BezierCurve>),
        #[holder(use_place_holder)]
        # [holder (field = quasi_uniform_curve)]
        QuasiUniformCurve(Box<QuasiUniformCurve>),
        #[holder(use_place_holder)]
        # [holder (field = rational_b_spline_curve)]
        RationalBSplineCurve(Box<RationalBSplineCurve>),
        #[holder(use_place_holder)]
        # [holder (field = uniform_curve)]
        UniformCurve(Box<UniformCurve>),
    }
    #[derive(Debug, Clone, PartialEq, :: derive_new :: new, Holder)]
    # [holder (table = Tables)]
    # [holder (field = b_spline_curve_with_knots)]
    #[holder(generate_deserialize)]
    pub struct BSplineCurveWithKnots {
        pub knot_multiplicities: Vec<i64>,
        pub knots: Vec<ParameterValue>,
        pub knot_spec: KnotType,
    }
    #[derive(Debug, Clone, PartialEq, :: derive_new :: new, Holder)]
    # [holder (table = Tables)]
    # [holder (field = bezier_curve)]
    #[holder(generate_deserialize)]
    pub struct BezierCurve {}
    #[derive(Debug, Clone, PartialEq, :: derive_new :: new, Holder)]
    # [holder (table = Tables)]
    # [holder (field = bounded_curve)]
    #[holder(generate_deserialize)]
    pub struct BoundedCurve {}
    #[derive(Debug, Clone, PartialEq, Holder)]
    # [holder (table = Tables)]
    #[holder(generate_deserialize)]
    pub enum BoundedCurveAny {
        #[holder(use_place_holder)]
        # [holder (field = b_spline_curve)]
        BSplineCurve(Box<BSplineCurve>),
        #[holder(use_place_holder)]
        # [holder (field = composite_curve)]
        CompositeCurve(Box<CompositeCurve>),
        #[holder(use_place_holder)]
        # [holder (field = polyline)]
        Polyline(Box<Polyline>),
        #[holder(use_place_holder)]
        # [holder (field = trimmed_curve)]
        TrimmedCurve(Box<TrimmedCurve>),
    }
    #[derive(Debug, Clone, PartialEq, :: derive_new :: new, Holder)]
    # [holder (table = Tables)]
    # [holder (field = calendar_date)]
    #[holder(generate_deserialize)]
    pub struct CalendarDate {
        pub day_component: DayInMonthNumber,
        pub month_component: MonthInYearNumber,
    }
    #[derive(Debug, Clone, PartialEq, :: derive_new :: new, Holder)]
    # [holder (table = Tables)]
    # [holder (field = camera_image)]
    #[holder(generate_deserialize)]
    pub struct CameraImage {}
    #[derive(Debug, Clone, PartialEq, Holder)]
    # [holder (table = Tables)]
    #[holder(generate_deserialize)]
    pub enum CameraImageAny {
        #[holder(use_place_holder)]
        # [holder (field = camera_image_2d_with_scale)]
        CameraImage2DWithScale(Box<CameraImage2DWithScale>),
    }
    #[derive(Debug, Clone, PartialEq, :: derive_new :: new, Holder)]
    # [holder (table = Tables)]
    # [holder (field = camera_image_2d_with_scale)]
    #[holder(generate_deserialize)]
    pub struct CameraImage2DWithScale {}
    #[derive(Debug, Clone, PartialEq, :: derive_new :: new, Holder)]
    # [holder (table = Tables)]
    # [holder (field = camera_model)]
    #[holder(generate_deserialize)]
    pub struct CameraModel {}
    #[derive(Debug, Clone, PartialEq, Holder)]
    # [holder (table = Tables)]
    #[holder(generate_deserialize)]
    pub enum CameraModelAny {
        #[holder(use_place_holder)]
        # [holder (field = camera_model_d2)]
        CameraModelD2(Box<CameraModelD2>),
    }
    #[derive(Debug, Clone, PartialEq, :: derive_new :: new, Holder)]
    # [holder (table = Tables)]
    # [holder (field = camera_model_d2)]
    #[holder(generate_deserialize)]
    pub struct CameraModelD2 {
        #[holder(use_place_holder)]
        pub view_window: PlanarBox,
        pub view_window_clipping: bool,
    }
    #[derive(Debug, Clone, PartialEq, :: derive_new :: new, Holder)]
    # [holder (table = Tables)]
    # [holder (field = camera_usage)]
    #[holder(generate_deserialize)]
    pub struct CameraUsage {}
    #[derive(Debug, Clone, PartialEq, :: derive_new :: new, Holder)]
    # [holder (table = Tables)]
    # [holder (field = cartesian_point)]
    #[holder(generate_deserialize)]
    pub struct CartesianPoint {
        pub coordinates: Vec<LengthMeasure>,
    }
    #[derive(Debug, Clone, PartialEq, :: derive_new :: new, Holder)]
    # [holder (table = Tables)]
    # [holder (field = circle)]
    #[holder(generate_deserialize)]
    pub struct Circle {
        pub radius: PositiveLengthMeasure,
    }
    #[derive(Debug, Clone, PartialEq, :: derive_new :: new, Holder)]
    # [holder (table = Tables)]
    # [holder (field = colour)]
    #[holder(generate_deserialize)]
    pub struct Colour {}
    #[derive(Debug, Clone, PartialEq, Holder)]
    # [holder (table = Tables)]
    #[holder(generate_deserialize)]
    pub enum ColourAny {
        #[holder(use_place_holder)]
        # [holder (field = colour_specification)]
        ColourSpecification(Box<ColourSpecification>),
        #[holder(use_place_holder)]
        # [holder (field = pre_defined_colour)]
        PreDefinedColour(Box<PreDefinedColour>),
    }
    #[derive(Debug, Clone, PartialEq, :: derive_new :: new, Holder)]
    # [holder (table = Tables)]
    # [holder (field = colour_rgb)]
    #[holder(generate_deserialize)]
    pub struct ColourRgb {
        pub red: f64,
        pub green: f64,
        pub blue: f64,
    }
    #[derive(Debug, Clone, PartialEq, :: derive_new :: new, Holder)]
    # [holder (table = Tables)]
    # [holder (field = colour_specification)]
    #[holder(generate_deserialize)]
    pub struct ColourSpecification {
        #[holder(use_place_holder)]
        pub name: ColourAny,
    }
    #[derive(Debug, Clone, PartialEq, Holder)]
    # [holder (table = Tables)]
    #[holder(generate_deserialize)]
    pub enum ColourSpecificationAny {
        #[holder(use_place_holder)]
        # [holder (field = colour_rgb)]
        ColourRgb(Box<ColourRgb>),
    }
    #[derive(Debug, Clone, PartialEq, :: derive_new :: new, Holder)]
    # [holder (table = Tables)]
    # [holder (field = composite_curve)]
    #[holder(generate_deserialize)]
    pub struct CompositeCurve {
        #[holder(use_place_holder)]
        pub segments: Vec<CompositeCurveSegment>,
        pub self_intersect: Logical,
    }
    #[derive(Debug, Clone, PartialEq, :: derive_new :: new, Holder)]
    # [holder (table = Tables)]
    # [holder (field = composite_curve_segment)]
    #[holder(generate_deserialize)]
    pub struct CompositeCurveSegment {
        pub transition: TransitionCode,
        pub same_sense: bool,
        #[holder(use_place_holder)]
        pub parent_curve: CurveAny,
    }
    #[derive(Debug, Clone, PartialEq, :: derive_new :: new, Holder)]
    # [holder (table = Tables)]
    # [holder (field = composite_text)]
    #[holder(generate_deserialize)]
    pub struct CompositeText {
        #[holder(use_place_holder)]
        pub collected_text: Vec<TextOrCharacter>,
    }
    #[derive(Debug, Clone, PartialEq, Holder)]
    # [holder (table = Tables)]
    #[holder(generate_deserialize)]
    pub enum CompositeTextAny {
        #[holder(use_place_holder)]
        # [holder (field = composite_text_with_associated_curves)]
        CompositeTextWithAssociatedCurves(Box<CompositeTextWithAssociatedCurves>),
        #[holder(use_place_holder)]
        # [holder (field = composite_text_with_blanking_box)]
        CompositeTextWithBlankingBox(Box<CompositeTextWithBlankingBox>),
        #[holder(use_place_holder)]
        # [holder (field = composite_text_with_extent)]
        CompositeTextWithExtent(Box<CompositeTextWithExtent>),
    }
    #[derive(Debug, Clone, PartialEq, :: derive_new :: new, Holder)]
    # [holder (table = Tables)]
    # [holder (field = composite_text_with_associated_curves)]
    #[holder(generate_deserialize)]
    pub struct CompositeTextWithAssociatedCurves {
        #[holder(use_place_holder)]
        pub associated_curves: Vec<CurveAny>,
    }
    #[derive(Debug, Clone, PartialEq, :: derive_new :: new, Holder)]
    # [holder (table = Tables)]
    # [holder (field = composite_text_with_blanking_box)]
    #[holder(generate_deserialize)]
    pub struct CompositeTextWithBlankingBox {
        #[holder(use_place_holder)]
        pub blanking: PlanarBox,
    }
    #[derive(Debug, Clone, PartialEq, :: derive_new :: new, Holder)]
    # [holder (table = Tables)]
    # [holder (field = composite_text_with_extent)]
    #[holder(generate_deserialize)]
    pub struct CompositeTextWithExtent {
        #[holder(use_place_holder)]
        pub extent: PlanarExtentAny,
    }
    #[derive(Debug, Clone, PartialEq, :: derive_new :: new, Holder)]
    # [holder (table = Tables)]
    # [holder (field = conic)]
    #[holder(generate_deserialize)]
    pub struct Conic {
        #[holder(use_place_holder)]
        pub position: Axis2Placement,
    }
    #[derive(Debug, Clone, PartialEq, Holder)]
    # [holder (table = Tables)]
    #[holder(generate_deserialize)]
    pub enum ConicAny {
        #[holder(use_place_holder)]
        # [holder (field = circle)]
        Circle(Box<Circle>),
        #[holder(use_place_holder)]
        # [holder (field = ellipse)]
        Ellipse(Box<Ellipse>),
        #[holder(use_place_holder)]
        # [holder (field = hyperbola)]
        Hyperbola(Box<Hyperbola>),
        #[holder(use_place_holder)]
        # [holder (field = parabola)]
        Parabola(Box<Parabola>),
    }
    #[derive(Debug, Clone, PartialEq, :: derive_new :: new, Holder)]
    # [holder (table = Tables)]
    # [holder (field = context_dependent_invisibility)]
    #[holder(generate_deserialize)]
    pub struct ContextDependentInvisibility {
        #[holder(use_place_holder)]
        pub presentation_context: InvisibilityContext,
    }
    #[derive(Debug, Clone, PartialEq, :: derive_new :: new, Holder)]
    # [holder (table = Tables)]
    # [holder (field = contract)]
    #[holder(generate_deserialize)]
    pub struct Contract {
        pub name: Label,
        pub purpose: Text,
        #[holder(use_place_holder)]
        pub kind: ContractType,
    }
    #[derive(Debug, Clone, PartialEq, :: derive_new :: new, Holder)]
    # [holder (table = Tables)]
    # [holder (field = contract_assignment)]
    #[holder(generate_deserialize)]
    pub struct ContractAssignment {
        #[holder(use_place_holder)]
        pub assigned_contract: Contract,
    }
    #[derive(Debug, Clone, PartialEq, Holder)]
    # [holder (table = Tables)]
    #[holder(generate_deserialize)]
    pub enum ContractAssignmentAny {
        #[holder(use_place_holder)]
        # [holder (field = draughting_contract_assignment)]
        DraughtingContractAssignment(Box<DraughtingContractAssignment>),
    }
    #[derive(Debug, Clone, PartialEq, :: derive_new :: new, Holder)]
    # [holder (table = Tables)]
    # [holder (field = contract_type)]
    #[holder(generate_deserialize)]
    pub struct ContractType {
        pub description: Label,
    }
    #[derive(Debug, Clone, PartialEq, :: derive_new :: new, Holder)]
    # [holder (table = Tables)]
    # [holder (field = conversion_based_unit)]
    #[holder(generate_deserialize)]
    pub struct ConversionBasedUnit {
        pub name: Label,
        #[holder(use_place_holder)]
        pub conversion_factor: MeasureWithUnitAny,
    }
    #[derive(Debug, Clone, PartialEq, :: derive_new :: new, Holder)]
    # [holder (table = Tables)]
    # [holder (field = curve)]
    #[holder(generate_deserialize)]
    pub struct Curve {}
    #[derive(Debug, Clone, PartialEq, Holder)]
    # [holder (table = Tables)]
    #[holder(generate_deserialize)]
    pub enum CurveAny {
        #[holder(use_place_holder)]
        # [holder (field = bounded_curve)]
        BoundedCurve(Box<BoundedCurve>),
        #[holder(use_place_holder)]
        # [holder (field = conic)]
        Conic(Box<Conic>),
        #[holder(use_place_holder)]
        # [holder (field = line)]
        Line(Box<Line>),
        #[holder(use_place_holder)]
        # [holder (field = offset_curve_2d)]
        OffsetCurve2D(Box<OffsetCurve2D>),
    }
    #[derive(Debug, Clone, PartialEq, :: derive_new :: new, Holder)]
    # [holder (table = Tables)]
    # [holder (field = curve_dimension)]
    #[holder(generate_deserialize)]
    pub struct CurveDimension {}
    #[derive(Debug, Clone, PartialEq, :: derive_new :: new, Holder)]
    # [holder (table = Tables)]
    # [holder (field = curve_style)]
    #[holder(generate_deserialize)]
    pub struct CurveStyle {
        pub name: Label,
        #[holder(use_place_holder)]
        pub curve_font: CurveFontOrScaledCurveFontSelect,
        #[holder(use_place_holder)]
        pub curve_width: SizeSelect,
        #[holder(use_place_holder)]
        pub curve_colour: ColourAny,
    }
    #[derive(Debug, Clone, PartialEq, :: derive_new :: new, Holder)]
    # [holder (table = Tables)]
    # [holder (field = curve_style_font)]
    #[holder(generate_deserialize)]
    pub struct CurveStyleFont {
        pub name: Label,
        #[holder(use_place_holder)]
        pub pattern_list: Vec<CurveStyleFontPattern>,
    }
    #[derive(Debug, Clone, PartialEq, :: derive_new :: new, Holder)]
    # [holder (table = Tables)]
    # [holder (field = curve_style_font_pattern)]
    #[holder(generate_deserialize)]
    pub struct CurveStyleFontPattern {
        pub visible_segment_length: PositiveLengthMeasure,
        pub invisible_segment_length: PositiveLengthMeasure,
    }
    #[derive(Debug, Clone, PartialEq, :: derive_new :: new, Holder)]
    # [holder (table = Tables)]
    # [holder (field = date)]
    #[holder(generate_deserialize)]
    pub struct Date {
        pub year_component: YearNumber,
    }
    #[derive(Debug, Clone, PartialEq, Holder)]
    # [holder (table = Tables)]
    #[holder(generate_deserialize)]
    pub enum DateAny {
        #[holder(use_place_holder)]
        # [holder (field = calendar_date)]
        CalendarDate(Box<CalendarDate>),
    }
    #[derive(Debug, Clone, PartialEq, :: derive_new :: new, Holder)]
    # [holder (table = Tables)]
    # [holder (field = datum_feature_callout)]
    #[holder(generate_deserialize)]
    pub struct DatumFeatureCallout {}
    #[derive(Debug, Clone, PartialEq, :: derive_new :: new, Holder)]
    # [holder (table = Tables)]
    # [holder (field = datum_target_callout)]
    #[holder(generate_deserialize)]
    pub struct DatumTargetCallout {}
    #[derive(Debug, Clone, PartialEq, :: derive_new :: new, Holder)]
    # [holder (table = Tables)]
    # [holder (field = defined_symbol)]
    #[holder(generate_deserialize)]
    pub struct DefinedSymbol {
        #[holder(use_place_holder)]
        pub definition: DefinedSymbolSelect,
        #[holder(use_place_holder)]
        pub target: SymbolTarget,
    }
    #[derive(Debug, Clone, PartialEq, :: derive_new :: new, Holder)]
    # [holder (table = Tables)]
    # [holder (field = diameter_dimension)]
    #[holder(generate_deserialize)]
    pub struct DiameterDimension {}
    #[derive(Debug, Clone, PartialEq, :: derive_new :: new, Holder)]
    # [holder (table = Tables)]
    # [holder (field = dimension_callout_component_relationship)]
    #[holder(generate_deserialize)]
    pub struct DimensionCalloutComponentRelationship {}
    #[derive(Debug, Clone, PartialEq, :: derive_new :: new, Holder)]
    # [holder (table = Tables)]
    # [holder (field = dimension_callout_relationship)]
    #[holder(generate_deserialize)]
    pub struct DimensionCalloutRelationship {}
    #[derive(Debug, Clone, PartialEq, :: derive_new :: new, Holder)]
    # [holder (table = Tables)]
    # [holder (field = dimension_curve)]
    #[holder(generate_deserialize)]
    pub struct DimensionCurve {}
    #[derive(Debug, Clone, PartialEq, :: derive_new :: new, Holder)]
    # [holder (table = Tables)]
    # [holder (field = dimension_curve_directed_callout)]
    #[holder(generate_deserialize)]
    pub struct DimensionCurveDirectedCallout {}
    #[derive(Debug, Clone, PartialEq, Holder)]
    # [holder (table = Tables)]
    #[holder(generate_deserialize)]
    pub enum DimensionCurveDirectedCalloutAny {
        #[holder(use_place_holder)]
        # [holder (field = angular_dimension)]
        AngularDimension(Box<AngularDimension>),
        #[holder(use_place_holder)]
        # [holder (field = curve_dimension)]
        CurveDimension(Box<CurveDimension>),
        #[holder(use_place_holder)]
        # [holder (field = diameter_dimension)]
        DiameterDimension(Box<DiameterDimension>),
        #[holder(use_place_holder)]
        # [holder (field = linear_dimension)]
        LinearDimension(Box<LinearDimension>),
        #[holder(use_place_holder)]
        # [holder (field = radius_dimension)]
        RadiusDimension(Box<RadiusDimension>),
    }
    #[derive(Debug, Clone, PartialEq, :: derive_new :: new, Holder)]
    # [holder (table = Tables)]
    # [holder (field = dimension_curve_terminator)]
    #[holder(generate_deserialize)]
    pub struct DimensionCurveTerminator {
        pub role: DimensionExtentUsage,
    }
    #[derive(Debug, Clone, PartialEq, :: derive_new :: new, Holder)]
    # [holder (table = Tables)]
    # [holder (field = dimension_pair)]
    #[holder(generate_deserialize)]
    pub struct DimensionPair {}
    #[derive(Debug, Clone, PartialEq, :: derive_new :: new, Holder)]
    # [holder (table = Tables)]
    # [holder (field = dimensional_exponents)]
    #[holder(generate_deserialize)]
    pub struct DimensionalExponents {
        pub length_exponent: f64,
        pub mass_exponent: f64,
        pub time_exponent: f64,
        pub electric_current_exponent: f64,
        pub thermodynamic_temperature_exponent: f64,
        pub amount_of_substance_exponent: f64,
        pub luminous_intensity_exponent: f64,
    }
    #[derive(Debug, Clone, PartialEq, :: derive_new :: new, Holder)]
    # [holder (table = Tables)]
    # [holder (field = direction)]
    #[holder(generate_deserialize)]
    pub struct Direction {
        pub direction_ratios: Vec<f64>,
    }
    #[derive(Debug, Clone, PartialEq, :: derive_new :: new, Holder)]
    # [holder (table = Tables)]
    # [holder (field = document)]
    #[holder(generate_deserialize)]
    pub struct Document {
        pub id: Identifier,
        pub name: Label,
        pub description: Text,
        #[holder(use_place_holder)]
        pub kind: DocumentType,
    }
    #[derive(Debug, Clone, PartialEq, :: derive_new :: new, Holder)]
    # [holder (table = Tables)]
    # [holder (field = document_reference)]
    #[holder(generate_deserialize)]
    pub struct DocumentReference {
        #[holder(use_place_holder)]
        pub assigned_document: Document,
        pub source: Label,
    }
    #[derive(Debug, Clone, PartialEq, Holder)]
    # [holder (table = Tables)]
    #[holder(generate_deserialize)]
    pub enum DocumentReferenceAny {
        #[holder(use_place_holder)]
        # [holder (field = draughting_specification_reference)]
        DraughtingSpecificationReference(Box<DraughtingSpecificationReference>),
    }
    #[derive(Debug, Clone, PartialEq, :: derive_new :: new, Holder)]
    # [holder (table = Tables)]
    # [holder (field = document_type)]
    #[holder(generate_deserialize)]
    pub struct DocumentType {
        pub product_data_type: Label,
    }
    #[derive(Debug, Clone, PartialEq, :: derive_new :: new, Holder)]
    # [holder (table = Tables)]
    # [holder (field = draughting_annotation_occurrence)]
    #[holder(generate_deserialize)]
    pub struct DraughtingAnnotationOccurrence {}
    #[derive(Debug, Clone, PartialEq, :: derive_new :: new, Holder)]
    # [holder (table = Tables)]
    # [holder (field = draughting_approval_assignment)]
    #[holder(generate_deserialize)]
    pub struct DraughtingApprovalAssignment {
        #[holder(use_place_holder)]
        pub approved_items: Vec<ApprovedItem>,
    }
    #[derive(Debug, Clone, PartialEq, :: derive_new :: new, Holder)]
    # [holder (table = Tables)]
    # [holder (field = draughting_callout)]
    #[holder(generate_deserialize)]
    pub struct DraughtingCallout {
        #[holder(use_place_holder)]
        pub contents: Vec<DraughtingCalloutElement>,
    }
    #[derive(Debug, Clone, PartialEq, Holder)]
    # [holder (table = Tables)]
    #[holder(generate_deserialize)]
    pub enum DraughtingCalloutAny {
        #[holder(use_place_holder)]
        # [holder (field = datum_feature_callout)]
        DatumFeatureCallout(Box<DatumFeatureCallout>),
        #[holder(use_place_holder)]
        # [holder (field = datum_target_callout)]
        DatumTargetCallout(Box<DatumTargetCallout>),
        #[holder(use_place_holder)]
        # [holder (field = dimension_curve_directed_callout)]
        DimensionCurveDirectedCallout(Box<DimensionCurveDirectedCallout>),
        #[holder(use_place_holder)]
        # [holder (field = draughting_elements)]
        DraughtingElements(Box<DraughtingElements>),
        #[holder(use_place_holder)]
        # [holder (field = geometrical_tolerance_callout)]
        GeometricalToleranceCallout(Box<GeometricalToleranceCallout>),
        #[holder(use_place_holder)]
        # [holder (field = leader_directed_callout)]
        LeaderDirectedCallout(Box<LeaderDirectedCallout>),
        #[holder(use_place_holder)]
        # [holder (field = projection_directed_callout)]
        ProjectionDirectedCallout(Box<ProjectionDirectedCallout>),
        #[holder(use_place_holder)]
        # [holder (field = structured_dimension_callout)]
        StructuredDimensionCallout(Box<StructuredDimensionCallout>),
    }
    #[derive(Debug, Clone, PartialEq, :: derive_new :: new, Holder)]
    # [holder (table = Tables)]
    # [holder (field = draughting_callout_relationship)]
    #[holder(generate_deserialize)]
    pub struct DraughtingCalloutRelationship {
        pub name: Label,
        pub description: Text,
        #[holder(use_place_holder)]
        pub relating_draughting_callout: DraughtingCalloutAny,
        #[holder(use_place_holder)]
        pub related_draughting_callout: DraughtingCalloutAny,
    }
    #[derive(Debug, Clone, PartialEq, Holder)]
    # [holder (table = Tables)]
    #[holder(generate_deserialize)]
    pub enum DraughtingCalloutRelationshipAny {
        #[holder(use_place_holder)]
        # [holder (field = dimension_callout_component_relationship)]
        DimensionCalloutComponentRelationship(Box<DimensionCalloutComponentRelationship>),
        #[holder(use_place_holder)]
        # [holder (field = dimension_callout_relationship)]
        DimensionCalloutRelationship(Box<DimensionCalloutRelationship>),
        #[holder(use_place_holder)]
        # [holder (field = dimension_pair)]
        DimensionPair(Box<DimensionPair>),
    }
    #[derive(Debug, Clone, PartialEq, :: derive_new :: new, Holder)]
    # [holder (table = Tables)]
    # [holder (field = draughting_contract_assignment)]
    #[holder(generate_deserialize)]
    pub struct DraughtingContractAssignment {
        #[holder(use_place_holder)]
        pub items: Vec<ContractedItem>,
    }
    #[derive(Debug, Clone, PartialEq, :: derive_new :: new, Holder)]
    # [holder (table = Tables)]
    # [holder (field = draughting_drawing_revision)]
    #[holder(generate_deserialize)]
    pub struct DraughtingDrawingRevision {}
    #[derive(Debug, Clone, PartialEq, :: derive_new :: new, Holder)]
    # [holder (table = Tables)]
    # [holder (field = draughting_elements)]
    #[holder(generate_deserialize)]
    pub struct DraughtingElements {}
    #[derive(Debug, Clone, PartialEq, :: derive_new :: new, Holder)]
    # [holder (table = Tables)]
    # [holder (field = draughting_group_assignment)]
    #[holder(generate_deserialize)]
    pub struct DraughtingGroupAssignment {
        #[holder(use_place_holder)]
        pub items: Vec<DraughtingGroupedItem>,
    }
    #[derive(Debug, Clone, PartialEq, :: derive_new :: new, Holder)]
    # [holder (table = Tables)]
    # [holder (field = draughting_model)]
    #[holder(generate_deserialize)]
    pub struct DraughtingModel {}
    #[derive(Debug, Clone, PartialEq, :: derive_new :: new, Holder)]
    # [holder (table = Tables)]
    # [holder (field = draughting_organization_assignment)]
    #[holder(generate_deserialize)]
    pub struct DraughtingOrganizationAssignment {
        #[holder(use_place_holder)]
        pub assigned_items: Vec<DraughtingOrganizationItem>,
    }
    #[derive(Debug, Clone, PartialEq, :: derive_new :: new, Holder)]
    # [holder (table = Tables)]
    # [holder (field = draughting_person_and_organization_assignment)]
    #[holder(generate_deserialize)]
    pub struct DraughtingPersonAndOrganizationAssignment {
        #[holder(use_place_holder)]
        pub assigned_items: Vec<DraughtingOrganizationItem>,
    }
    #[derive(Debug, Clone, PartialEq, :: derive_new :: new, Holder)]
    # [holder (table = Tables)]
    # [holder (field = draughting_person_assignment)]
    #[holder(generate_deserialize)]
    pub struct DraughtingPersonAssignment {
        #[holder(use_place_holder)]
        pub assigned_items: Vec<DraughtingOrganizationItem>,
    }
    #[derive(Debug, Clone, PartialEq, :: derive_new :: new, Holder)]
    # [holder (table = Tables)]
    # [holder (field = draughting_pre_defined_colour)]
    #[holder(generate_deserialize)]
    pub struct DraughtingPreDefinedColour {}
    #[derive(Debug, Clone, PartialEq, :: derive_new :: new, Holder)]
    # [holder (table = Tables)]
    # [holder (field = draughting_pre_defined_curve_font)]
    #[holder(generate_deserialize)]
    pub struct DraughtingPreDefinedCurveFont {}
    #[derive(Debug, Clone, PartialEq, :: derive_new :: new, Holder)]
    # [holder (table = Tables)]
    # [holder (field = draughting_pre_defined_text_font)]
    #[holder(generate_deserialize)]
    pub struct DraughtingPreDefinedTextFont {}
    #[derive(Debug, Clone, PartialEq, :: derive_new :: new, Holder)]
    # [holder (table = Tables)]
    # [holder (field = draughting_presented_item)]
    #[holder(generate_deserialize)]
    pub struct DraughtingPresentedItem {
        #[holder(use_place_holder)]
        pub items: Vec<DraughtingPresentedItemSelect>,
    }
    #[derive(Debug, Clone, PartialEq, :: derive_new :: new, Holder)]
    # [holder (table = Tables)]
    # [holder (field = draughting_security_classification_assignment)]
    #[holder(generate_deserialize)]
    pub struct DraughtingSecurityClassificationAssignment {
        #[holder(use_place_holder)]
        pub assigned_items: Vec<ClassifiedItem>,
    }
    #[derive(Debug, Clone, PartialEq, :: derive_new :: new, Holder)]
    # [holder (table = Tables)]
    # [holder (field = draughting_specification_reference)]
    #[holder(generate_deserialize)]
    pub struct DraughtingSpecificationReference {
        #[holder(use_place_holder)]
        pub specified_items: Vec<SpecifiedItem>,
    }
    #[derive(Debug, Clone, PartialEq, :: derive_new :: new, Holder)]
    # [holder (table = Tables)]
    # [holder (field = draughting_subfigure_representation)]
    #[holder(generate_deserialize)]
    pub struct DraughtingSubfigureRepresentation {}
    #[derive(Debug, Clone, PartialEq, :: derive_new :: new, Holder)]
    # [holder (table = Tables)]
    # [holder (field = draughting_symbol_representation)]
    #[holder(generate_deserialize)]
    pub struct DraughtingSymbolRepresentation {}
    #[derive(Debug, Clone, PartialEq, Holder)]
    # [holder (table = Tables)]
    #[holder(generate_deserialize)]
    pub enum DraughtingSymbolRepresentationAny {
        #[holder(use_place_holder)]
        # [holder (field = drawing_sheet_layout)]
        DrawingSheetLayout(Box<DrawingSheetLayout>),
    }
    #[derive(Debug, Clone, PartialEq, :: derive_new :: new, Holder)]
    # [holder (table = Tables)]
    # [holder (field = draughting_text_literal_with_delineation)]
    #[holder(generate_deserialize)]
    pub struct DraughtingTextLiteralWithDelineation {}
    #[derive(Debug, Clone, PartialEq, :: derive_new :: new, Holder)]
    # [holder (table = Tables)]
    # [holder (field = draughting_title)]
    #[holder(generate_deserialize)]
    pub struct DraughtingTitle {
        #[holder(use_place_holder)]
        pub items: Vec<DraughtingTitledItem>,
        pub language: Label,
        pub contents: Text,
    }
    #[derive(Debug, Clone, PartialEq, :: derive_new :: new, Holder)]
    # [holder (table = Tables)]
    # [holder (field = drawing_definition)]
    #[holder(generate_deserialize)]
    pub struct DrawingDefinition {
        pub drawing_number: Identifier,
        pub drawing_type: Option<Label>,
    }
    #[derive(Debug, Clone, PartialEq, :: derive_new :: new, Holder)]
    # [holder (table = Tables)]
    # [holder (field = drawing_revision)]
    #[holder(generate_deserialize)]
    pub struct DrawingRevision {
        pub revision_identifier: Identifier,
        #[holder(use_place_holder)]
        pub drawing_identifier: DrawingDefinition,
        pub intended_scale: Option<Text>,
    }
    #[derive(Debug, Clone, PartialEq, Holder)]
    # [holder (table = Tables)]
    #[holder(generate_deserialize)]
    pub enum DrawingRevisionAny {
        #[holder(use_place_holder)]
        # [holder (field = draughting_drawing_revision)]
        DraughtingDrawingRevision(Box<DraughtingDrawingRevision>),
    }
    #[derive(Debug, Clone, PartialEq, :: derive_new :: new, Holder)]
    # [holder (table = Tables)]
    # [holder (field = drawing_sheet_layout)]
    #[holder(generate_deserialize)]
    pub struct DrawingSheetLayout {}
    #[derive(Debug, Clone, PartialEq, :: derive_new :: new, Holder)]
    # [holder (table = Tables)]
    # [holder (field = drawing_sheet_revision)]
    #[holder(generate_deserialize)]
    pub struct DrawingSheetRevision {
        pub revision_identifier: Identifier,
    }
    #[derive(Debug, Clone, PartialEq, :: derive_new :: new, Holder)]
    # [holder (table = Tables)]
    # [holder (field = drawing_sheet_revision_usage)]
    #[holder(generate_deserialize)]
    pub struct DrawingSheetRevisionUsage {
        pub sheet_number: Identifier,
    }
    #[derive(Debug, Clone, PartialEq, :: derive_new :: new, Holder)]
    # [holder (table = Tables)]
    # [holder (field = ellipse)]
    #[holder(generate_deserialize)]
    pub struct Ellipse {
        pub semi_axis_1: PositiveLengthMeasure,
        pub semi_axis_2: PositiveLengthMeasure,
    }
    #[derive(Debug, Clone, PartialEq, :: derive_new :: new, Holder)]
    # [holder (table = Tables)]
    # [holder (field = external_source)]
    #[holder(generate_deserialize)]
    pub struct ExternalSource {
        #[holder(use_place_holder)]
        pub source_id: SourceItem,
    }
    #[derive(Debug, Clone, PartialEq, :: derive_new :: new, Holder)]
    # [holder (table = Tables)]
    # [holder (field = externally_defined_curve_font)]
    #[holder(generate_deserialize)]
    pub struct ExternallyDefinedCurveFont {}
    #[derive(Debug, Clone, PartialEq, :: derive_new :: new, Holder)]
    # [holder (table = Tables)]
    # [holder (field = externally_defined_hatch_style)]
    #[holder(generate_deserialize)]
    pub struct ExternallyDefinedHatchStyle {}
    #[derive(Debug, Clone, PartialEq, :: derive_new :: new, Holder)]
    # [holder (table = Tables)]
    # [holder (field = externally_defined_item)]
    #[holder(generate_deserialize)]
    pub struct ExternallyDefinedItem {
        #[holder(use_place_holder)]
        pub item_id: SourceItem,
        #[holder(use_place_holder)]
        pub source: ExternalSource,
    }
    #[derive(Debug, Clone, PartialEq, Holder)]
    # [holder (table = Tables)]
    #[holder(generate_deserialize)]
    pub enum ExternallyDefinedItemAny {
        #[holder(use_place_holder)]
        # [holder (field = externally_defined_curve_font)]
        ExternallyDefinedCurveFont(Box<ExternallyDefinedCurveFont>),
        #[holder(use_place_holder)]
        # [holder (field = externally_defined_hatch_style)]
        ExternallyDefinedHatchStyle(Box<ExternallyDefinedHatchStyle>),
        #[holder(use_place_holder)]
        # [holder (field = externally_defined_symbol)]
        ExternallyDefinedSymbol(Box<ExternallyDefinedSymbol>),
        #[holder(use_place_holder)]
        # [holder (field = externally_defined_text_font)]
        ExternallyDefinedTextFont(Box<ExternallyDefinedTextFont>),
        #[holder(use_place_holder)]
        # [holder (field = externally_defined_tile_style)]
        ExternallyDefinedTileStyle(Box<ExternallyDefinedTileStyle>),
    }
    #[derive(Debug, Clone, PartialEq, :: derive_new :: new, Holder)]
    # [holder (table = Tables)]
    # [holder (field = externally_defined_symbol)]
    #[holder(generate_deserialize)]
    pub struct ExternallyDefinedSymbol {}
    #[derive(Debug, Clone, PartialEq, :: derive_new :: new, Holder)]
    # [holder (table = Tables)]
    # [holder (field = externally_defined_text_font)]
    #[holder(generate_deserialize)]
    pub struct ExternallyDefinedTextFont {}
    #[derive(Debug, Clone, PartialEq, :: derive_new :: new, Holder)]
    # [holder (table = Tables)]
    # [holder (field = externally_defined_tile_style)]
    #[holder(generate_deserialize)]
    pub struct ExternallyDefinedTileStyle {}
    #[derive(Debug, Clone, PartialEq, :: derive_new :: new, Holder)]
    # [holder (table = Tables)]
    # [holder (field = fill_area_style)]
    #[holder(generate_deserialize)]
    pub struct FillAreaStyle {
        pub name: Label,
        #[holder(use_place_holder)]
        pub fill_styles: Vec<FillStyleSelect>,
    }
    #[derive(Debug, Clone, PartialEq, :: derive_new :: new, Holder)]
    # [holder (table = Tables)]
    # [holder (field = fill_area_style_colour)]
    #[holder(generate_deserialize)]
    pub struct FillAreaStyleColour {
        pub name: Label,
        #[holder(use_place_holder)]
        pub fill_colour: ColourAny,
    }
    #[derive(Debug, Clone, PartialEq, :: derive_new :: new, Holder)]
    # [holder (table = Tables)]
    # [holder (field = fill_area_style_hatching)]
    #[holder(generate_deserialize)]
    pub struct FillAreaStyleHatching {
        #[holder(use_place_holder)]
        pub hatch_line_appearance: CurveStyle,
        #[holder(use_place_holder)]
        pub start_of_next_hatch_line: OneDirectionRepeatFactorAny,
        #[holder(use_place_holder)]
        pub point_of_reference_hatch_line: CartesianPoint,
        #[holder(use_place_holder)]
        pub pattern_start: CartesianPoint,
        pub hatch_line_angle: PlaneAngleMeasure,
    }
    #[derive(Debug, Clone, PartialEq, :: derive_new :: new, Holder)]
    # [holder (table = Tables)]
    # [holder (field = fill_area_style_tile_symbol_with_style)]
    #[holder(generate_deserialize)]
    pub struct FillAreaStyleTileSymbolWithStyle {
        #[holder(use_place_holder)]
        pub symbol: AnnotationSymbolOccurrenceAny,
    }
    #[derive(Debug, Clone, PartialEq, :: derive_new :: new, Holder)]
    # [holder (table = Tables)]
    # [holder (field = fill_area_style_tiles)]
    #[holder(generate_deserialize)]
    pub struct FillAreaStyleTiles {
        #[holder(use_place_holder)]
        pub tiling_pattern: TwoDirectionRepeatFactor,
        #[holder(use_place_holder)]
        pub tiles: Vec<FillAreaStyleTileShapeSelect>,
        pub tiling_scale: PositiveRatioMeasure,
    }
    #[derive(Debug, Clone, PartialEq, :: derive_new :: new, Holder)]
    # [holder (table = Tables)]
    # [holder (field = geometric_curve_set)]
    #[holder(generate_deserialize)]
    pub struct GeometricCurveSet {}
    #[derive(Debug, Clone, PartialEq, :: derive_new :: new, Holder)]
    # [holder (table = Tables)]
    # [holder (field = geometric_representation_context)]
    #[holder(generate_deserialize)]
    pub struct GeometricRepresentationContext {
        pub coordinate_space_dimension: DimensionCount,
    }
    #[derive(Debug, Clone, PartialEq, :: derive_new :: new, Holder)]
    # [holder (table = Tables)]
    # [holder (field = geometric_representation_item)]
    #[holder(generate_deserialize)]
    pub struct GeometricRepresentationItem {}
    #[derive(Debug, Clone, PartialEq, Holder)]
    # [holder (table = Tables)]
    #[holder(generate_deserialize)]
    pub enum GeometricRepresentationItemAny {
        #[holder(use_place_holder)]
        # [holder (field = annotation_fill_area)]
        AnnotationFillArea(Box<AnnotationFillArea>),
        #[holder(use_place_holder)]
        # [holder (field = camera_model)]
        CameraModel(Box<CameraModel>),
        #[holder(use_place_holder)]
        # [holder (field = composite_text)]
        CompositeText(Box<CompositeText>),
        #[holder(use_place_holder)]
        # [holder (field = curve)]
        Curve(Box<Curve>),
        #[holder(use_place_holder)]
        # [holder (field = defined_symbol)]
        DefinedSymbol(Box<DefinedSymbol>),
        #[holder(use_place_holder)]
        # [holder (field = direction)]
        Direction(Box<Direction>),
        #[holder(use_place_holder)]
        # [holder (field = draughting_callout)]
        DraughtingCallout(Box<DraughtingCallout>),
        #[holder(use_place_holder)]
        # [holder (field = externally_defined_hatch_style)]
        ExternallyDefinedHatchStyle(Box<ExternallyDefinedHatchStyle>),
        #[holder(use_place_holder)]
        # [holder (field = externally_defined_tile_style)]
        ExternallyDefinedTileStyle(Box<ExternallyDefinedTileStyle>),
        #[holder(use_place_holder)]
        # [holder (field = fill_area_style_hatching)]
        FillAreaStyleHatching(Box<FillAreaStyleHatching>),
        #[holder(use_place_holder)]
        # [holder (field = fill_area_style_tile_symbol_with_style)]
        FillAreaStyleTileSymbolWithStyle(Box<FillAreaStyleTileSymbolWithStyle>),
        #[holder(use_place_holder)]
        # [holder (field = fill_area_style_tiles)]
        FillAreaStyleTiles(Box<FillAreaStyleTiles>),
        #[holder(use_place_holder)]
        # [holder (field = geometric_set)]
        GeometricSet(Box<GeometricSet>),
        #[holder(use_place_holder)]
        # [holder (field = one_direction_repeat_factor)]
        OneDirectionRepeatFactor(Box<OneDirectionRepeatFactor>),
        #[holder(use_place_holder)]
        # [holder (field = placement)]
        Placement(Box<Placement>),
        #[holder(use_place_holder)]
        # [holder (field = planar_extent)]
        PlanarExtent(Box<PlanarExtent>),
        #[holder(use_place_holder)]
        # [holder (field = point)]
        Point(Box<Point>),
        #[holder(use_place_holder)]
        # [holder (field = symbol_target)]
        SymbolTarget(Box<SymbolTarget>),
        #[holder(use_place_holder)]
        # [holder (field = text_literal)]
        TextLiteral(Box<TextLiteral>),
        #[holder(use_place_holder)]
        # [holder (field = vector)]
        Vector(Box<Vector>),
    }
    #[derive(Debug, Clone, PartialEq, :: derive_new :: new, Holder)]
    # [holder (table = Tables)]
    # [holder (field = geometric_set)]
    #[holder(generate_deserialize)]
    pub struct GeometricSet {
        #[holder(use_place_holder)]
        pub elements: Vec<GeometricSetSelect>,
    }
    #[derive(Debug, Clone, PartialEq, Holder)]
    # [holder (table = Tables)]
    #[holder(generate_deserialize)]
    pub enum GeometricSetAny {
        #[holder(use_place_holder)]
        # [holder (field = geometric_curve_set)]
        GeometricCurveSet(Box<GeometricCurveSet>),
    }
    #[derive(Debug, Clone, PartialEq, :: derive_new :: new, Holder)]
    # [holder (table = Tables)]
    # [holder (field = geometrical_tolerance_callout)]
    #[holder(generate_deserialize)]
    pub struct GeometricalToleranceCallout {}
    #[derive(Debug, Clone, PartialEq, :: derive_new :: new, Holder)]
    # [holder (table = Tables)]
    # [holder (field = geometrically_bounded_2d_wireframe_representation)]
    #[holder(generate_deserialize)]
    pub struct GeometricallyBounded2DWireframeRepresentation {}
    #[derive(Debug, Clone, PartialEq, :: derive_new :: new, Holder)]
    # [holder (table = Tables)]
    # [holder (field = global_unit_assigned_context)]
    #[holder(generate_deserialize)]
    pub struct GlobalUnitAssignedContext {
        #[holder(use_place_holder)]
        pub units: Vec<Unit>,
    }
    #[derive(Debug, Clone, PartialEq, :: derive_new :: new, Holder)]
    # [holder (table = Tables)]
    # [holder (field = group)]
    #[holder(generate_deserialize)]
    pub struct Group {
        pub name: Label,
        pub description: Text,
    }
    #[derive(Debug, Clone, PartialEq, :: derive_new :: new, Holder)]
    # [holder (table = Tables)]
    # [holder (field = group_assignment)]
    #[holder(generate_deserialize)]
    pub struct GroupAssignment {
        #[holder(use_place_holder)]
        pub assigned_group: Group,
    }
    #[derive(Debug, Clone, PartialEq, Holder)]
    # [holder (table = Tables)]
    #[holder(generate_deserialize)]
    pub enum GroupAssignmentAny {
        #[holder(use_place_holder)]
        # [holder (field = draughting_group_assignment)]
        DraughtingGroupAssignment(Box<DraughtingGroupAssignment>),
    }
    #[derive(Debug, Clone, PartialEq, :: derive_new :: new, Holder)]
    # [holder (table = Tables)]
    # [holder (field = group_relationship)]
    #[holder(generate_deserialize)]
    pub struct GroupRelationship {
        pub name: Label,
        pub description: Text,
        #[holder(use_place_holder)]
        pub relating_group: Group,
        #[holder(use_place_holder)]
        pub related_group: Group,
    }
    #[derive(Debug, Clone, PartialEq, :: derive_new :: new, Holder)]
    # [holder (table = Tables)]
    # [holder (field = hyperbola)]
    #[holder(generate_deserialize)]
    pub struct Hyperbola {
        pub semi_axis: PositiveLengthMeasure,
        pub semi_imag_axis: PositiveLengthMeasure,
    }
    #[derive(Debug, Clone, PartialEq, :: derive_new :: new, Holder)]
    # [holder (table = Tables)]
    # [holder (field = invisibility)]
    #[holder(generate_deserialize)]
    pub struct Invisibility {
        #[holder(use_place_holder)]
        pub invisible_items: Vec<InvisibleItem>,
    }
    #[derive(Debug, Clone, PartialEq, Holder)]
    # [holder (table = Tables)]
    #[holder(generate_deserialize)]
    pub enum InvisibilityAny {
        #[holder(use_place_holder)]
        # [holder (field = context_dependent_invisibility)]
        ContextDependentInvisibility(Box<ContextDependentInvisibility>),
    }
    #[derive(Debug, Clone, PartialEq, :: derive_new :: new, Holder)]
    # [holder (table = Tables)]
    # [holder (field = leader_curve)]
    #[holder(generate_deserialize)]
    pub struct LeaderCurve {}
    #[derive(Debug, Clone, PartialEq, :: derive_new :: new, Holder)]
    # [holder (table = Tables)]
    # [holder (field = leader_directed_callout)]
    #[holder(generate_deserialize)]
    pub struct LeaderDirectedCallout {}
    #[derive(Debug, Clone, PartialEq, Holder)]
    # [holder (table = Tables)]
    #[holder(generate_deserialize)]
    pub enum LeaderDirectedCalloutAny {
        #[holder(use_place_holder)]
        # [holder (field = leader_directed_dimension)]
        LeaderDirectedDimension(Box<LeaderDirectedDimension>),
    }
    #[derive(Debug, Clone, PartialEq, :: derive_new :: new, Holder)]
    # [holder (table = Tables)]
    # [holder (field = leader_directed_dimension)]
    #[holder(generate_deserialize)]
    pub struct LeaderDirectedDimension {}
    #[derive(Debug, Clone, PartialEq, :: derive_new :: new, Holder)]
    # [holder (table = Tables)]
    # [holder (field = leader_terminator)]
    #[holder(generate_deserialize)]
    pub struct LeaderTerminator {}
    #[derive(Debug, Clone, PartialEq, :: derive_new :: new, Holder)]
    # [holder (table = Tables)]
    # [holder (field = length_measure_with_unit)]
    #[holder(generate_deserialize)]
    pub struct LengthMeasureWithUnit {}
    #[derive(Debug, Clone, PartialEq, :: derive_new :: new, Holder)]
    # [holder (table = Tables)]
    # [holder (field = length_unit)]
    #[holder(generate_deserialize)]
    pub struct LengthUnit {}
    #[derive(Debug, Clone, PartialEq, :: derive_new :: new, Holder)]
    # [holder (table = Tables)]
    # [holder (field = line)]
    #[holder(generate_deserialize)]
    pub struct Line {
        #[holder(use_place_holder)]
        pub pnt: CartesianPoint,
        #[holder(use_place_holder)]
        pub dir: Vector,
    }
    #[derive(Debug, Clone, PartialEq, :: derive_new :: new, Holder)]
    # [holder (table = Tables)]
    # [holder (field = linear_dimension)]
    #[holder(generate_deserialize)]
    pub struct LinearDimension {}
    #[derive(Debug, Clone, PartialEq, :: derive_new :: new, Holder)]
    # [holder (table = Tables)]
    # [holder (field = mapped_item)]
    #[holder(generate_deserialize)]
    pub struct MappedItem {
        #[holder(use_place_holder)]
        pub mapping_source: RepresentationMapAny,
        #[holder(use_place_holder)]
        pub mapping_target: RepresentationItemAny,
    }
    #[derive(Debug, Clone, PartialEq, Holder)]
    # [holder (table = Tables)]
    #[holder(generate_deserialize)]
    pub enum MappedItemAny {
        #[holder(use_place_holder)]
        # [holder (field = annotation_symbol)]
        AnnotationSymbol(Box<AnnotationSymbol>),
        #[holder(use_place_holder)]
        # [holder (field = annotation_text)]
        AnnotationText(Box<AnnotationText>),
        #[holder(use_place_holder)]
        # [holder (field = camera_image)]
        CameraImage(Box<CameraImage>),
    }
    #[derive(Debug, Clone, PartialEq, :: derive_new :: new, Holder)]
    # [holder (table = Tables)]
    # [holder (field = measure_with_unit)]
    #[holder(generate_deserialize)]
    pub struct MeasureWithUnit {
        #[holder(use_place_holder)]
        pub value_component: MeasureValue,
        #[holder(use_place_holder)]
        pub unit_component: Unit,
    }
    #[derive(Debug, Clone, PartialEq, Holder)]
    # [holder (table = Tables)]
    #[holder(generate_deserialize)]
    pub enum MeasureWithUnitAny {
        #[holder(use_place_holder)]
        # [holder (field = length_measure_with_unit)]
        LengthMeasureWithUnit(Box<LengthMeasureWithUnit>),
        #[holder(use_place_holder)]
        # [holder (field = plane_angle_measure_with_unit)]
        PlaneAngleMeasureWithUnit(Box<PlaneAngleMeasureWithUnit>),
    }
    #[derive(Debug, Clone, PartialEq, :: derive_new :: new, Holder)]
    # [holder (table = Tables)]
    # [holder (field = named_unit)]
    #[holder(generate_deserialize)]
    pub struct NamedUnit {
        #[holder(use_place_holder)]
        pub dimensions: DimensionalExponents,
    }
    #[derive(Debug, Clone, PartialEq, Holder)]
    # [holder (table = Tables)]
    #[holder(generate_deserialize)]
    pub enum NamedUnitAny {
        #[holder(use_place_holder)]
        # [holder (field = conversion_based_unit)]
        ConversionBasedUnit(Box<ConversionBasedUnit>),
        #[holder(use_place_holder)]
        # [holder (field = length_unit)]
        LengthUnit(Box<LengthUnit>),
        #[holder(use_place_holder)]
        # [holder (field = plane_angle_unit)]
        PlaneAngleUnit(Box<PlaneAngleUnit>),
        #[holder(use_place_holder)]
        # [holder (field = si_unit)]
        SiUnit(Box<SiUnit>),
    }
    #[derive(Debug, Clone, PartialEq, :: derive_new :: new, Holder)]
    # [holder (table = Tables)]
    # [holder (field = offset_curve_2d)]
    #[holder(generate_deserialize)]
    pub struct OffsetCurve2D {
        #[holder(use_place_holder)]
        pub basis_curve: CurveAny,
        pub distance: LengthMeasure,
        pub self_intersect: Logical,
    }
    #[derive(Debug, Clone, PartialEq, :: derive_new :: new, Holder)]
    # [holder (table = Tables)]
    # [holder (field = one_direction_repeat_factor)]
    #[holder(generate_deserialize)]
    pub struct OneDirectionRepeatFactor {
        #[holder(use_place_holder)]
        pub repeat_factor: Vector,
    }
    #[derive(Debug, Clone, PartialEq, Holder)]
    # [holder (table = Tables)]
    #[holder(generate_deserialize)]
    pub enum OneDirectionRepeatFactorAny {
        #[holder(use_place_holder)]
        # [holder (field = two_direction_repeat_factor)]
        TwoDirectionRepeatFactor(Box<TwoDirectionRepeatFactor>),
    }
    #[derive(Debug, Clone, PartialEq, :: derive_new :: new, Holder)]
    # [holder (table = Tables)]
    # [holder (field = ordinate_dimension)]
    #[holder(generate_deserialize)]
    pub struct OrdinateDimension {}
    #[derive(Debug, Clone, PartialEq, :: derive_new :: new, Holder)]
    # [holder (table = Tables)]
    # [holder (field = organization)]
    #[holder(generate_deserialize)]
    pub struct Organization {
        pub id: Option<Identifier>,
        pub name: Label,
        pub description: Text,
    }
    #[derive(Debug, Clone, PartialEq, :: derive_new :: new, Holder)]
    # [holder (table = Tables)]
    # [holder (field = organization_assignment)]
    #[holder(generate_deserialize)]
    pub struct OrganizationAssignment {
        #[holder(use_place_holder)]
        pub assigned_organization: Organization,
        #[holder(use_place_holder)]
        pub role: OrganizationRole,
    }
    #[derive(Debug, Clone, PartialEq, Holder)]
    # [holder (table = Tables)]
    #[holder(generate_deserialize)]
    pub enum OrganizationAssignmentAny {
        #[holder(use_place_holder)]
        # [holder (field = draughting_organization_assignment)]
        DraughtingOrganizationAssignment(Box<DraughtingOrganizationAssignment>),
    }
    #[derive(Debug, Clone, PartialEq, :: derive_new :: new, Holder)]
    # [holder (table = Tables)]
    # [holder (field = organization_role)]
    #[holder(generate_deserialize)]
    pub struct OrganizationRole {
        pub name: Label,
    }
    #[derive(Debug, Clone, PartialEq, :: derive_new :: new, Holder)]
    # [holder (table = Tables)]
    # [holder (field = organizational_address)]
    #[holder(generate_deserialize)]
    pub struct OrganizationalAddress {
        #[holder(use_place_holder)]
        pub organizations: Vec<Organization>,
        pub description: Text,
    }
    #[derive(Debug, Clone, PartialEq, :: derive_new :: new, Holder)]
    # [holder (table = Tables)]
    # [holder (field = parabola)]
    #[holder(generate_deserialize)]
    pub struct Parabola {
        pub focal_dist: LengthMeasure,
    }
    #[derive(Debug, Clone, PartialEq, :: derive_new :: new, Holder)]
    # [holder (table = Tables)]
    # [holder (field = person)]
    #[holder(generate_deserialize)]
    pub struct Person {
        pub id: Identifier,
        pub last_name: Option<Label>,
        pub first_name: Option<Label>,
        pub middle_names: Option<Vec<Label>>,
        pub prefix_titles: Option<Vec<Label>>,
        pub suffix_titles: Option<Vec<Label>>,
    }
    #[derive(Debug, Clone, PartialEq, :: derive_new :: new, Holder)]
    # [holder (table = Tables)]
    # [holder (field = person_and_organization)]
    #[holder(generate_deserialize)]
    pub struct PersonAndOrganization {
        #[holder(use_place_holder)]
        pub the_person: Person,
        #[holder(use_place_holder)]
        pub the_organization: Organization,
    }
    #[derive(Debug, Clone, PartialEq, :: derive_new :: new, Holder)]
    # [holder (table = Tables)]
    # [holder (field = person_and_organization_assignment)]
    #[holder(generate_deserialize)]
    pub struct PersonAndOrganizationAssignment {
        #[holder(use_place_holder)]
        pub assigned_person_and_organization: PersonAndOrganization,
        #[holder(use_place_holder)]
        pub role: PersonAndOrganizationRole,
    }
    #[derive(Debug, Clone, PartialEq, Holder)]
    # [holder (table = Tables)]
    #[holder(generate_deserialize)]
    pub enum PersonAndOrganizationAssignmentAny {
        #[holder(use_place_holder)]
        # [holder (field = draughting_person_and_organization_assignment)]
        DraughtingPersonAndOrganizationAssignment(Box<DraughtingPersonAndOrganizationAssignment>),
    }
    #[derive(Debug, Clone, PartialEq, :: derive_new :: new, Holder)]
    # [holder (table = Tables)]
    # [holder (field = person_and_organization_role)]
    #[holder(generate_deserialize)]
    pub struct PersonAndOrganizationRole {
        pub name: Label,
    }
    #[derive(Debug, Clone, PartialEq, :: derive_new :: new, Holder)]
    # [holder (table = Tables)]
    # [holder (field = person_assignment)]
    #[holder(generate_deserialize)]
    pub struct PersonAssignment {
        #[holder(use_place_holder)]
        pub assigned_person: Person,
        #[holder(use_place_holder)]
        pub role: PersonRole,
    }
    #[derive(Debug, Clone, PartialEq, Holder)]
    # [holder (table = Tables)]
    #[holder(generate_deserialize)]
    pub enum PersonAssignmentAny {
        #[holder(use_place_holder)]
        # [holder (field = draughting_person_assignment)]
        DraughtingPersonAssignment(Box<DraughtingPersonAssignment>),
    }
    #[derive(Debug, Clone, PartialEq, :: derive_new :: new, Holder)]
    # [holder (table = Tables)]
    # [holder (field = person_role)]
    #[holder(generate_deserialize)]
    pub struct PersonRole {
        pub name: Label,
    }
    #[derive(Debug, Clone, PartialEq, :: derive_new :: new, Holder)]
    # [holder (table = Tables)]
    # [holder (field = personal_address)]
    #[holder(generate_deserialize)]
    pub struct PersonalAddress {
        #[holder(use_place_holder)]
        pub people: Vec<Person>,
        pub description: Text,
    }
    #[derive(Debug, Clone, PartialEq, :: derive_new :: new, Holder)]
    # [holder (table = Tables)]
    # [holder (field = placement)]
    #[holder(generate_deserialize)]
    pub struct Placement {
        #[holder(use_place_holder)]
        pub location: CartesianPoint,
    }
    #[derive(Debug, Clone, PartialEq, Holder)]
    # [holder (table = Tables)]
    #[holder(generate_deserialize)]
    pub enum PlacementAny {
        #[holder(use_place_holder)]
        # [holder (field = axis2_placement_2d)]
        Axis2Placement2D(Box<Axis2Placement2D>),
    }
    #[derive(Debug, Clone, PartialEq, :: derive_new :: new, Holder)]
    # [holder (table = Tables)]
    # [holder (field = planar_box)]
    #[holder(generate_deserialize)]
    pub struct PlanarBox {
        #[holder(use_place_holder)]
        pub placement: Axis2Placement,
    }
    #[derive(Debug, Clone, PartialEq, :: derive_new :: new, Holder)]
    # [holder (table = Tables)]
    # [holder (field = planar_extent)]
    #[holder(generate_deserialize)]
    pub struct PlanarExtent {
        pub size_in_x: LengthMeasure,
        pub size_in_y: LengthMeasure,
    }
    #[derive(Debug, Clone, PartialEq, Holder)]
    # [holder (table = Tables)]
    #[holder(generate_deserialize)]
    pub enum PlanarExtentAny {
        #[holder(use_place_holder)]
        # [holder (field = planar_box)]
        PlanarBox(Box<PlanarBox>),
    }
    #[derive(Debug, Clone, PartialEq, :: derive_new :: new, Holder)]
    # [holder (table = Tables)]
    # [holder (field = plane_angle_measure_with_unit)]
    #[holder(generate_deserialize)]
    pub struct PlaneAngleMeasureWithUnit {}
    #[derive(Debug, Clone, PartialEq, :: derive_new :: new, Holder)]
    # [holder (table = Tables)]
    # [holder (field = plane_angle_unit)]
    #[holder(generate_deserialize)]
    pub struct PlaneAngleUnit {}
    #[derive(Debug, Clone, PartialEq, :: derive_new :: new, Holder)]
    # [holder (table = Tables)]
    # [holder (field = point)]
    #[holder(generate_deserialize)]
    pub struct Point {}
    #[derive(Debug, Clone, PartialEq, Holder)]
    # [holder (table = Tables)]
    #[holder(generate_deserialize)]
    pub enum PointAny {
        #[holder(use_place_holder)]
        # [holder (field = cartesian_point)]
        CartesianPoint(Box<CartesianPoint>),
        #[holder(use_place_holder)]
        # [holder (field = point_on_curve)]
        PointOnCurve(Box<PointOnCurve>),
    }
    #[derive(Debug, Clone, PartialEq, :: derive_new :: new, Holder)]
    # [holder (table = Tables)]
    # [holder (field = point_on_curve)]
    #[holder(generate_deserialize)]
    pub struct PointOnCurve {
        #[holder(use_place_holder)]
        pub basis_curve: CurveAny,
        pub point_parameter: ParameterValue,
    }
    #[derive(Debug, Clone, PartialEq, :: derive_new :: new, Holder)]
    # [holder (table = Tables)]
    # [holder (field = polyline)]
    #[holder(generate_deserialize)]
    pub struct Polyline {
        #[holder(use_place_holder)]
        pub points: Vec<CartesianPoint>,
    }
    #[derive(Debug, Clone, PartialEq, :: derive_new :: new, Holder)]
    # [holder (table = Tables)]
    # [holder (field = pre_defined_colour)]
    #[holder(generate_deserialize)]
    pub struct PreDefinedColour {}
    #[derive(Debug, Clone, PartialEq, Holder)]
    # [holder (table = Tables)]
    #[holder(generate_deserialize)]
    pub enum PreDefinedColourAny {
        #[holder(use_place_holder)]
        # [holder (field = draughting_pre_defined_colour)]
        DraughtingPreDefinedColour(Box<DraughtingPreDefinedColour>),
    }
    #[derive(Debug, Clone, PartialEq, :: derive_new :: new, Holder)]
    # [holder (table = Tables)]
    # [holder (field = pre_defined_curve_font)]
    #[holder(generate_deserialize)]
    pub struct PreDefinedCurveFont {}
    #[derive(Debug, Clone, PartialEq, Holder)]
    # [holder (table = Tables)]
    #[holder(generate_deserialize)]
    pub enum PreDefinedCurveFontAny {
        #[holder(use_place_holder)]
        # [holder (field = draughting_pre_defined_curve_font)]
        DraughtingPreDefinedCurveFont(Box<DraughtingPreDefinedCurveFont>),
    }
    #[derive(Debug, Clone, PartialEq, :: derive_new :: new, Holder)]
    # [holder (table = Tables)]
    # [holder (field = pre_defined_dimension_symbol)]
    #[holder(generate_deserialize)]
    pub struct PreDefinedDimensionSymbol {}
    #[derive(Debug, Clone, PartialEq, :: derive_new :: new, Holder)]
    # [holder (table = Tables)]
    # [holder (field = pre_defined_geometrical_tolerance_symbol)]
    #[holder(generate_deserialize)]
    pub struct PreDefinedGeometricalToleranceSymbol {}
    #[derive(Debug, Clone, PartialEq, :: derive_new :: new, Holder)]
    # [holder (table = Tables)]
    # [holder (field = pre_defined_item)]
    #[holder(generate_deserialize)]
    pub struct PreDefinedItem {
        pub name: Label,
    }
    #[derive(Debug, Clone, PartialEq, Holder)]
    # [holder (table = Tables)]
    #[holder(generate_deserialize)]
    pub enum PreDefinedItemAny {
        #[holder(use_place_holder)]
        # [holder (field = pre_defined_colour)]
        PreDefinedColour(Box<PreDefinedColour>),
        #[holder(use_place_holder)]
        # [holder (field = pre_defined_curve_font)]
        PreDefinedCurveFont(Box<PreDefinedCurveFont>),
        #[holder(use_place_holder)]
        # [holder (field = pre_defined_symbol)]
        PreDefinedSymbol(Box<PreDefinedSymbol>),
        #[holder(use_place_holder)]
        # [holder (field = pre_defined_text_font)]
        PreDefinedTextFont(Box<PreDefinedTextFont>),
    }
    #[derive(Debug, Clone, PartialEq, :: derive_new :: new, Holder)]
    # [holder (table = Tables)]
    # [holder (field = pre_defined_point_marker_symbol)]
    #[holder(generate_deserialize)]
    pub struct PreDefinedPointMarkerSymbol {}
    #[derive(Debug, Clone, PartialEq, :: derive_new :: new, Holder)]
    # [holder (table = Tables)]
    # [holder (field = pre_defined_symbol)]
    #[holder(generate_deserialize)]
    pub struct PreDefinedSymbol {}
    #[derive(Debug, Clone, PartialEq, Holder)]
    # [holder (table = Tables)]
    #[holder(generate_deserialize)]
    pub enum PreDefinedSymbolAny {
        #[holder(use_place_holder)]
        # [holder (field = pre_defined_dimension_symbol)]
        PreDefinedDimensionSymbol(Box<PreDefinedDimensionSymbol>),
        #[holder(use_place_holder)]
        # [holder (field = pre_defined_geometrical_tolerance_symbol)]
        PreDefinedGeometricalToleranceSymbol(Box<PreDefinedGeometricalToleranceSymbol>),
        #[holder(use_place_holder)]
        # [holder (field = pre_defined_point_marker_symbol)]
        PreDefinedPointMarkerSymbol(Box<PreDefinedPointMarkerSymbol>),
        #[holder(use_place_holder)]
        # [holder (field = pre_defined_terminator_symbol)]
        PreDefinedTerminatorSymbol(Box<PreDefinedTerminatorSymbol>),
    }
    #[derive(Debug, Clone, PartialEq, :: derive_new :: new, Holder)]
    # [holder (table = Tables)]
    # [holder (field = pre_defined_terminator_symbol)]
    #[holder(generate_deserialize)]
    pub struct PreDefinedTerminatorSymbol {}
    #[derive(Debug, Clone, PartialEq, :: derive_new :: new, Holder)]
    # [holder (table = Tables)]
    # [holder (field = pre_defined_text_font)]
    #[holder(generate_deserialize)]
    pub struct PreDefinedTextFont {}
    #[derive(Debug, Clone, PartialEq, Holder)]
    # [holder (table = Tables)]
    #[holder(generate_deserialize)]
    pub enum PreDefinedTextFontAny {
        #[holder(use_place_holder)]
        # [holder (field = draughting_pre_defined_text_font)]
        DraughtingPreDefinedTextFont(Box<DraughtingPreDefinedTextFont>),
    }
    #[derive(Debug, Clone, PartialEq, :: derive_new :: new, Holder)]
    # [holder (table = Tables)]
    # [holder (field = presentation_area)]
    #[holder(generate_deserialize)]
    pub struct PresentationArea {}
    #[derive(Debug, Clone, PartialEq, Holder)]
    # [holder (table = Tables)]
    #[holder(generate_deserialize)]
    pub enum PresentationAreaAny {
        #[holder(use_place_holder)]
        # [holder (field = drawing_sheet_revision)]
        DrawingSheetRevision(Box<DrawingSheetRevision>),
    }
    #[derive(Debug, Clone, PartialEq, :: derive_new :: new, Holder)]
    # [holder (table = Tables)]
    # [holder (field = presentation_layer_assignment)]
    #[holder(generate_deserialize)]
    pub struct PresentationLayerAssignment {
        pub name: Label,
        pub description: Text,
        #[holder(use_place_holder)]
        pub assigned_items: Vec<LayeredItem>,
    }
    #[derive(Debug, Clone, PartialEq, :: derive_new :: new, Holder)]
    # [holder (table = Tables)]
    # [holder (field = presentation_layer_usage)]
    #[holder(generate_deserialize)]
    pub struct PresentationLayerUsage {
        #[holder(use_place_holder)]
        pub assignment: PresentationLayerAssignment,
        #[holder(use_place_holder)]
        pub presentation: PresentationRepresentationAny,
    }
    #[derive(Debug, Clone, PartialEq, :: derive_new :: new, Holder)]
    # [holder (table = Tables)]
    # [holder (field = presentation_representation)]
    #[holder(generate_deserialize)]
    pub struct PresentationRepresentation {}
    #[derive(Debug, Clone, PartialEq, Holder)]
    # [holder (table = Tables)]
    #[holder(generate_deserialize)]
    pub enum PresentationRepresentationAny {
        #[holder(use_place_holder)]
        # [holder (field = presentation_area)]
        PresentationArea(Box<PresentationArea>),
        #[holder(use_place_holder)]
        # [holder (field = presentation_view)]
        PresentationView(Box<PresentationView>),
    }
    #[derive(Debug, Clone, PartialEq, :: derive_new :: new, Holder)]
    # [holder (table = Tables)]
    # [holder (field = presentation_set)]
    #[holder(generate_deserialize)]
    pub struct PresentationSet {}
    #[derive(Debug, Clone, PartialEq, Holder)]
    # [holder (table = Tables)]
    #[holder(generate_deserialize)]
    pub enum PresentationSetAny {
        #[holder(use_place_holder)]
        # [holder (field = drawing_revision)]
        DrawingRevision(Box<DrawingRevision>),
    }
    #[derive(Debug, Clone, PartialEq, :: derive_new :: new, Holder)]
    # [holder (table = Tables)]
    # [holder (field = presentation_size)]
    #[holder(generate_deserialize)]
    pub struct PresentationSize {
        #[holder(use_place_holder)]
        pub unit: PresentationSizeAssignmentSelect,
        #[holder(use_place_holder)]
        pub size: PlanarBox,
    }
    #[derive(Debug, Clone, PartialEq, :: derive_new :: new, Holder)]
    # [holder (table = Tables)]
    # [holder (field = presentation_style_assignment)]
    #[holder(generate_deserialize)]
    pub struct PresentationStyleAssignment {
        #[holder(use_place_holder)]
        pub styles: Vec<PresentationStyleSelect>,
    }
    #[derive(Debug, Clone, PartialEq, Holder)]
    # [holder (table = Tables)]
    #[holder(generate_deserialize)]
    pub enum PresentationStyleAssignmentAny {
        #[holder(use_place_holder)]
        # [holder (field = presentation_style_by_context)]
        PresentationStyleByContext(Box<PresentationStyleByContext>),
    }
    #[derive(Debug, Clone, PartialEq, :: derive_new :: new, Holder)]
    # [holder (table = Tables)]
    # [holder (field = presentation_style_by_context)]
    #[holder(generate_deserialize)]
    pub struct PresentationStyleByContext {
        #[holder(use_place_holder)]
        pub style_context: StyleContextSelect,
    }
    #[derive(Debug, Clone, PartialEq, :: derive_new :: new, Holder)]
    # [holder (table = Tables)]
    # [holder (field = presentation_view)]
    #[holder(generate_deserialize)]
    pub struct PresentationView {}
    #[derive(Debug, Clone, PartialEq, :: derive_new :: new, Holder)]
    # [holder (table = Tables)]
    # [holder (field = presented_item)]
    #[holder(generate_deserialize)]
    pub struct PresentedItem {}
    #[derive(Debug, Clone, PartialEq, Holder)]
    # [holder (table = Tables)]
    #[holder(generate_deserialize)]
    pub enum PresentedItemAny {
        #[holder(use_place_holder)]
        # [holder (field = draughting_presented_item)]
        DraughtingPresentedItem(Box<DraughtingPresentedItem>),
    }
    #[derive(Debug, Clone, PartialEq, :: derive_new :: new, Holder)]
    # [holder (table = Tables)]
    # [holder (field = presented_item_representation)]
    #[holder(generate_deserialize)]
    pub struct PresentedItemRepresentation {
        #[holder(use_place_holder)]
        pub presentation: PresentationRepresentationSelect,
        #[holder(use_place_holder)]
        pub item: PresentedItemAny,
    }
    #[derive(Debug, Clone, PartialEq, :: derive_new :: new, Holder)]
    # [holder (table = Tables)]
    # [holder (field = product)]
    #[holder(generate_deserialize)]
    pub struct Product {
        pub id: Identifier,
        pub name: Label,
        pub description: Text,
        #[holder(use_place_holder)]
        pub frame_of_reference: Vec<ProductContext>,
    }
    #[derive(Debug, Clone, PartialEq, :: derive_new :: new, Holder)]
    # [holder (table = Tables)]
    # [holder (field = product_context)]
    #[holder(generate_deserialize)]
    pub struct ProductContext {
        pub discipline_type: Label,
    }
    #[derive(Debug, Clone, PartialEq, :: derive_new :: new, Holder)]
    # [holder (table = Tables)]
    # [holder (field = product_definition)]
    #[holder(generate_deserialize)]
    pub struct ProductDefinition {
        pub id: Identifier,
        pub description: Text,
        #[holder(use_place_holder)]
        pub formation: ProductDefinitionFormation,
        #[holder(use_place_holder)]
        pub frame_of_reference: ProductDefinitionContext,
    }
    #[derive(Debug, Clone, PartialEq, :: derive_new :: new, Holder)]
    # [holder (table = Tables)]
    # [holder (field = product_definition_context)]
    #[holder(generate_deserialize)]
    pub struct ProductDefinitionContext {
        pub life_cycle_stage: Label,
    }
    #[derive(Debug, Clone, PartialEq, :: derive_new :: new, Holder)]
    # [holder (table = Tables)]
    # [holder (field = product_definition_formation)]
    #[holder(generate_deserialize)]
    pub struct ProductDefinitionFormation {
        pub id: Identifier,
        pub description: Text,
        #[holder(use_place_holder)]
        pub of_product: Product,
    }
    #[derive(Debug, Clone, PartialEq, :: derive_new :: new, Holder)]
    # [holder (table = Tables)]
    # [holder (field = product_definition_shape)]
    #[holder(generate_deserialize)]
    pub struct ProductDefinitionShape {}
    #[derive(Debug, Clone, PartialEq, :: derive_new :: new, Holder)]
    # [holder (table = Tables)]
    # [holder (field = projection_curve)]
    #[holder(generate_deserialize)]
    pub struct ProjectionCurve {}
    #[derive(Debug, Clone, PartialEq, :: derive_new :: new, Holder)]
    # [holder (table = Tables)]
    # [holder (field = projection_directed_callout)]
    #[holder(generate_deserialize)]
    pub struct ProjectionDirectedCallout {}
    #[derive(Debug, Clone, PartialEq, Holder)]
    # [holder (table = Tables)]
    #[holder(generate_deserialize)]
    pub enum ProjectionDirectedCalloutAny {
        #[holder(use_place_holder)]
        # [holder (field = ordinate_dimension)]
        OrdinateDimension(Box<OrdinateDimension>),
    }
    #[derive(Debug, Clone, PartialEq, :: derive_new :: new, Holder)]
    # [holder (table = Tables)]
    # [holder (field = property_definition)]
    #[holder(generate_deserialize)]
    pub struct PropertyDefinition {
        pub name: Label,
        pub description: Text,
        #[holder(use_place_holder)]
        pub definition: CharacterizedDefinition,
    }
    #[derive(Debug, Clone, PartialEq, Holder)]
    # [holder (table = Tables)]
    #[holder(generate_deserialize)]
    pub enum PropertyDefinitionAny {
        #[holder(use_place_holder)]
        # [holder (field = product_definition_shape)]
        ProductDefinitionShape(Box<ProductDefinitionShape>),
    }
    #[derive(Debug, Clone, PartialEq, :: derive_new :: new, Holder)]
    # [holder (table = Tables)]
    # [holder (field = property_definition_representation)]
    #[holder(generate_deserialize)]
    pub struct PropertyDefinitionRepresentation {
        #[holder(use_place_holder)]
        pub definition: PropertyDefinitionAny,
        #[holder(use_place_holder)]
        pub used_representation: RepresentationAny,
    }
    #[derive(Debug, Clone, PartialEq, Holder)]
    # [holder (table = Tables)]
    #[holder(generate_deserialize)]
    pub enum PropertyDefinitionRepresentationAny {
        #[holder(use_place_holder)]
        # [holder (field = shape_definition_representation)]
        ShapeDefinitionRepresentation(Box<ShapeDefinitionRepresentation>),
    }
    #[derive(Debug, Clone, PartialEq, :: derive_new :: new, Holder)]
    # [holder (table = Tables)]
    # [holder (field = quasi_uniform_curve)]
    #[holder(generate_deserialize)]
    pub struct QuasiUniformCurve {}
    #[derive(Debug, Clone, PartialEq, :: derive_new :: new, Holder)]
    # [holder (table = Tables)]
    # [holder (field = radius_dimension)]
    #[holder(generate_deserialize)]
    pub struct RadiusDimension {}
    #[derive(Debug, Clone, PartialEq, :: derive_new :: new, Holder)]
    # [holder (table = Tables)]
    # [holder (field = rational_b_spline_curve)]
    #[holder(generate_deserialize)]
    pub struct RationalBSplineCurve {
        pub weights_data: Vec<f64>,
    }
    #[derive(Debug, Clone, PartialEq, :: derive_new :: new, Holder)]
    # [holder (table = Tables)]
    # [holder (field = representation)]
    #[holder(generate_deserialize)]
    pub struct Representation {
        pub name: Label,
        #[holder(use_place_holder)]
        pub items: Vec<RepresentationItemAny>,
        #[holder(use_place_holder)]
        pub context_of_items: RepresentationContextAny,
    }
    #[derive(Debug, Clone, PartialEq, Holder)]
    # [holder (table = Tables)]
    #[holder(generate_deserialize)]
    pub enum RepresentationAny {
        #[holder(use_place_holder)]
        # [holder (field = draughting_model)]
        DraughtingModel(Box<DraughtingModel>),
        #[holder(use_place_holder)]
        # [holder (field = presentation_representation)]
        PresentationRepresentation(Box<PresentationRepresentation>),
        #[holder(use_place_holder)]
        # [holder (field = shape_representation)]
        ShapeRepresentation(Box<ShapeRepresentation>),
        #[holder(use_place_holder)]
        # [holder (field = symbol_representation)]
        SymbolRepresentation(Box<SymbolRepresentation>),
    }
    #[derive(Debug, Clone, PartialEq, :: derive_new :: new, Holder)]
    # [holder (table = Tables)]
    # [holder (field = representation_context)]
    #[holder(generate_deserialize)]
    pub struct RepresentationContext {
        pub context_identifier: Identifier,
        pub context_type: Text,
    }
    #[derive(Debug, Clone, PartialEq, Holder)]
    # [holder (table = Tables)]
    #[holder(generate_deserialize)]
    pub enum RepresentationContextAny {
        #[holder(use_place_holder)]
        # [holder (field = geometric_representation_context)]
        GeometricRepresentationContext(Box<GeometricRepresentationContext>),
        #[holder(use_place_holder)]
        # [holder (field = global_unit_assigned_context)]
        GlobalUnitAssignedContext(Box<GlobalUnitAssignedContext>),
    }
    #[derive(Debug, Clone, PartialEq, :: derive_new :: new, Holder)]
    # [holder (table = Tables)]
    # [holder (field = representation_item)]
    #[holder(generate_deserialize)]
    pub struct RepresentationItem {
        pub name: Label,
    }
    #[derive(Debug, Clone, PartialEq, Holder)]
    # [holder (table = Tables)]
    #[holder(generate_deserialize)]
    pub enum RepresentationItemAny {
        #[holder(use_place_holder)]
        # [holder (field = geometric_representation_item)]
        GeometricRepresentationItem(Box<GeometricRepresentationItem>),
        #[holder(use_place_holder)]
        # [holder (field = mapped_item)]
        MappedItem(Box<MappedItem>),
        #[holder(use_place_holder)]
        # [holder (field = styled_item)]
        StyledItem(Box<StyledItem>),
    }
    #[derive(Debug, Clone, PartialEq, :: derive_new :: new, Holder)]
    # [holder (table = Tables)]
    # [holder (field = representation_map)]
    #[holder(generate_deserialize)]
    pub struct RepresentationMap {
        #[holder(use_place_holder)]
        pub mapping_origin: RepresentationItemAny,
        #[holder(use_place_holder)]
        pub mapped_representation: RepresentationAny,
    }
    #[derive(Debug, Clone, PartialEq, Holder)]
    # [holder (table = Tables)]
    #[holder(generate_deserialize)]
    pub enum RepresentationMapAny {
        #[holder(use_place_holder)]
        # [holder (field = camera_usage)]
        CameraUsage(Box<CameraUsage>),
        #[holder(use_place_holder)]
        # [holder (field = symbol_representation_map)]
        SymbolRepresentationMap(Box<SymbolRepresentationMap>),
    }
    #[derive(Debug, Clone, PartialEq, :: derive_new :: new, Holder)]
    # [holder (table = Tables)]
    # [holder (field = security_classification)]
    #[holder(generate_deserialize)]
    pub struct SecurityClassification {
        pub name: Label,
        pub purpose: Text,
        #[holder(use_place_holder)]
        pub security_level: SecurityClassificationLevel,
    }
    #[derive(Debug, Clone, PartialEq, :: derive_new :: new, Holder)]
    # [holder (table = Tables)]
    # [holder (field = security_classification_assignment)]
    #[holder(generate_deserialize)]
    pub struct SecurityClassificationAssignment {
        #[holder(use_place_holder)]
        pub assigned_security_classification: SecurityClassification,
    }
    #[derive(Debug, Clone, PartialEq, Holder)]
    # [holder (table = Tables)]
    #[holder(generate_deserialize)]
    pub enum SecurityClassificationAssignmentAny {
        #[holder(use_place_holder)]
        # [holder (field = draughting_security_classification_assignment)]
        DraughtingSecurityClassificationAssignment(Box<DraughtingSecurityClassificationAssignment>),
    }
    #[derive(Debug, Clone, PartialEq, :: derive_new :: new, Holder)]
    # [holder (table = Tables)]
    # [holder (field = security_classification_level)]
    #[holder(generate_deserialize)]
    pub struct SecurityClassificationLevel {
        pub name: Label,
    }
    #[derive(Debug, Clone, PartialEq, :: derive_new :: new, Holder)]
    # [holder (table = Tables)]
    # [holder (field = shape_definition_representation)]
    #[holder(generate_deserialize)]
    pub struct ShapeDefinitionRepresentation {}
    #[derive(Debug, Clone, PartialEq, :: derive_new :: new, Holder)]
    # [holder (table = Tables)]
    # [holder (field = shape_representation)]
    #[holder(generate_deserialize)]
    pub struct ShapeRepresentation {}
    #[derive(Debug, Clone, PartialEq, Holder)]
    # [holder (table = Tables)]
    #[holder(generate_deserialize)]
    pub enum ShapeRepresentationAny {
        #[holder(use_place_holder)]
        # [holder (field = geometrically_bounded_2d_wireframe_representation)]
        GeometricallyBounded2DWireframeRepresentation(
            Box<GeometricallyBounded2DWireframeRepresentation>,
        ),
    }
    #[derive(Debug, Clone, PartialEq, :: derive_new :: new, Holder)]
    # [holder (table = Tables)]
    # [holder (field = si_unit)]
    #[holder(generate_deserialize)]
    pub struct SiUnit {
        pub prefix: Option<SiPrefix>,
        pub name: SiUnitName,
    }
    #[derive(Debug, Clone, PartialEq, :: derive_new :: new, Holder)]
    # [holder (table = Tables)]
    # [holder (field = structured_dimension_callout)]
    #[holder(generate_deserialize)]
    pub struct StructuredDimensionCallout {}
    #[derive(Debug, Clone, PartialEq, :: derive_new :: new, Holder)]
    # [holder (table = Tables)]
    # [holder (field = styled_item)]
    #[holder(generate_deserialize)]
    pub struct StyledItem {
        #[holder(use_place_holder)]
        pub styles: Vec<PresentationStyleAssignmentAny>,
        #[holder(use_place_holder)]
        pub item: RepresentationItemAny,
    }
    #[derive(Debug, Clone, PartialEq, Holder)]
    # [holder (table = Tables)]
    #[holder(generate_deserialize)]
    pub enum StyledItemAny {
        #[holder(use_place_holder)]
        # [holder (field = annotation_occurrence)]
        AnnotationOccurrence(Box<AnnotationOccurrence>),
    }
    #[derive(Debug, Clone, PartialEq, :: derive_new :: new, Holder)]
    # [holder (table = Tables)]
    # [holder (field = symbol_colour)]
    #[holder(generate_deserialize)]
    pub struct SymbolColour {
        #[holder(use_place_holder)]
        pub colour_of_symbol: ColourAny,
    }
    #[derive(Debug, Clone, PartialEq, :: derive_new :: new, Holder)]
    # [holder (table = Tables)]
    # [holder (field = symbol_representation)]
    #[holder(generate_deserialize)]
    pub struct SymbolRepresentation {}
    #[derive(Debug, Clone, PartialEq, Holder)]
    # [holder (table = Tables)]
    #[holder(generate_deserialize)]
    pub enum SymbolRepresentationAny {
        #[holder(use_place_holder)]
        # [holder (field = draughting_subfigure_representation)]
        DraughtingSubfigureRepresentation(Box<DraughtingSubfigureRepresentation>),
        #[holder(use_place_holder)]
        # [holder (field = draughting_symbol_representation)]
        DraughtingSymbolRepresentation(Box<DraughtingSymbolRepresentation>),
    }
    #[derive(Debug, Clone, PartialEq, :: derive_new :: new, Holder)]
    # [holder (table = Tables)]
    # [holder (field = symbol_representation_map)]
    #[holder(generate_deserialize)]
    pub struct SymbolRepresentationMap {}
    #[derive(Debug, Clone, PartialEq, :: derive_new :: new, Holder)]
    # [holder (table = Tables)]
    # [holder (field = symbol_style)]
    #[holder(generate_deserialize)]
    pub struct SymbolStyle {
        pub name: Label,
        #[holder(use_place_holder)]
        pub style_of_symbol: SymbolStyleSelect,
    }
    #[derive(Debug, Clone, PartialEq, :: derive_new :: new, Holder)]
    # [holder (table = Tables)]
    # [holder (field = symbol_target)]
    #[holder(generate_deserialize)]
    pub struct SymbolTarget {
        #[holder(use_place_holder)]
        pub placement: Axis2Placement,
        pub x_scale: PositiveRatioMeasure,
        pub y_scale: PositiveRatioMeasure,
    }
    #[derive(Debug, Clone, PartialEq, :: derive_new :: new, Holder)]
    # [holder (table = Tables)]
    # [holder (field = terminator_symbol)]
    #[holder(generate_deserialize)]
    pub struct TerminatorSymbol {
        #[holder(use_place_holder)]
        pub annotated_curve: AnnotationCurveOccurrenceAny,
    }
    #[derive(Debug, Clone, PartialEq, Holder)]
    # [holder (table = Tables)]
    #[holder(generate_deserialize)]
    pub enum TerminatorSymbolAny {
        #[holder(use_place_holder)]
        # [holder (field = dimension_curve_terminator)]
        DimensionCurveTerminator(Box<DimensionCurveTerminator>),
        #[holder(use_place_holder)]
        # [holder (field = leader_terminator)]
        LeaderTerminator(Box<LeaderTerminator>),
    }
    #[derive(Debug, Clone, PartialEq, :: derive_new :: new, Holder)]
    # [holder (table = Tables)]
    # [holder (field = text_literal)]
    #[holder(generate_deserialize)]
    pub struct TextLiteral {
        pub literal: PresentableText,
        #[holder(use_place_holder)]
        pub placement: Axis2Placement,
        pub alignment: TextAlignment,
        pub path: TextPath,
        #[holder(use_place_holder)]
        pub font: FontSelect,
    }
    #[derive(Debug, Clone, PartialEq, Holder)]
    # [holder (table = Tables)]
    #[holder(generate_deserialize)]
    pub enum TextLiteralAny {
        #[holder(use_place_holder)]
        # [holder (field = text_literal_with_associated_curves)]
        TextLiteralWithAssociatedCurves(Box<TextLiteralWithAssociatedCurves>),
        #[holder(use_place_holder)]
        # [holder (field = text_literal_with_blanking_box)]
        TextLiteralWithBlankingBox(Box<TextLiteralWithBlankingBox>),
        #[holder(use_place_holder)]
        # [holder (field = text_literal_with_delineation)]
        TextLiteralWithDelineation(Box<TextLiteralWithDelineation>),
        #[holder(use_place_holder)]
        # [holder (field = text_literal_with_extent)]
        TextLiteralWithExtent(Box<TextLiteralWithExtent>),
    }
    #[derive(Debug, Clone, PartialEq, :: derive_new :: new, Holder)]
    # [holder (table = Tables)]
    # [holder (field = text_literal_with_associated_curves)]
    #[holder(generate_deserialize)]
    pub struct TextLiteralWithAssociatedCurves {
        #[holder(use_place_holder)]
        pub associated_curves: Vec<CurveAny>,
    }
    #[derive(Debug, Clone, PartialEq, :: derive_new :: new, Holder)]
    # [holder (table = Tables)]
    # [holder (field = text_literal_with_blanking_box)]
    #[holder(generate_deserialize)]
    pub struct TextLiteralWithBlankingBox {
        #[holder(use_place_holder)]
        pub blanking: PlanarBox,
    }
    #[derive(Debug, Clone, PartialEq, :: derive_new :: new, Holder)]
    # [holder (table = Tables)]
    # [holder (field = text_literal_with_delineation)]
    #[holder(generate_deserialize)]
    pub struct TextLiteralWithDelineation {
        pub delineation: TextDelineation,
    }
    #[derive(Debug, Clone, PartialEq, Holder)]
    # [holder (table = Tables)]
    #[holder(generate_deserialize)]
    pub enum TextLiteralWithDelineationAny {
        #[holder(use_place_holder)]
        # [holder (field = draughting_text_literal_with_delineation)]
        DraughtingTextLiteralWithDelineation(Box<DraughtingTextLiteralWithDelineation>),
    }
    #[derive(Debug, Clone, PartialEq, :: derive_new :: new, Holder)]
    # [holder (table = Tables)]
    # [holder (field = text_literal_with_extent)]
    #[holder(generate_deserialize)]
    pub struct TextLiteralWithExtent {
        #[holder(use_place_holder)]
        pub extent: PlanarExtentAny,
    }
    #[derive(Debug, Clone, PartialEq, :: derive_new :: new, Holder)]
    # [holder (table = Tables)]
    # [holder (field = text_style)]
    #[holder(generate_deserialize)]
    pub struct TextStyle {
        pub name: Label,
        #[holder(use_place_holder)]
        pub character_appearance: CharacterStyleSelect,
    }
    #[derive(Debug, Clone, PartialEq, Holder)]
    # [holder (table = Tables)]
    #[holder(generate_deserialize)]
    pub enum TextStyleAny {
        #[holder(use_place_holder)]
        # [holder (field = text_style_with_box_characteristics)]
        TextStyleWithBoxCharacteristics(Box<TextStyleWithBoxCharacteristics>),
        #[holder(use_place_holder)]
        # [holder (field = text_style_with_mirror)]
        TextStyleWithMirror(Box<TextStyleWithMirror>),
    }
    #[derive(Debug, Clone, PartialEq, :: derive_new :: new, Holder)]
    # [holder (table = Tables)]
    # [holder (field = text_style_for_defined_font)]
    #[holder(generate_deserialize)]
    pub struct TextStyleForDefinedFont {
        #[holder(use_place_holder)]
        pub text_colour: ColourAny,
    }
    #[derive(Debug, Clone, PartialEq, :: derive_new :: new, Holder)]
    # [holder (table = Tables)]
    # [holder (field = text_style_with_box_characteristics)]
    #[holder(generate_deserialize)]
    pub struct TextStyleWithBoxCharacteristics {
        #[holder(use_place_holder)]
        pub characteristics: Vec<BoxCharacteristicSelect>,
    }
    #[derive(Debug, Clone, PartialEq, :: derive_new :: new, Holder)]
    # [holder (table = Tables)]
    # [holder (field = text_style_with_mirror)]
    #[holder(generate_deserialize)]
    pub struct TextStyleWithMirror {
        #[holder(use_place_holder)]
        pub mirror_placement: Axis2Placement,
    }
    #[derive(Debug, Clone, PartialEq, :: derive_new :: new, Holder)]
    # [holder (table = Tables)]
    # [holder (field = trimmed_curve)]
    #[holder(generate_deserialize)]
    pub struct TrimmedCurve {
        #[holder(use_place_holder)]
        pub basis_curve: CurveAny,
        #[holder(use_place_holder)]
        pub trim_1: Vec<TrimmingSelect>,
        #[holder(use_place_holder)]
        pub trim_2: Vec<TrimmingSelect>,
        pub sense_agreement: bool,
        pub master_representation: TrimmingPreference,
    }
    #[derive(Debug, Clone, PartialEq, :: derive_new :: new, Holder)]
    # [holder (table = Tables)]
    # [holder (field = two_direction_repeat_factor)]
    #[holder(generate_deserialize)]
    pub struct TwoDirectionRepeatFactor {
        #[holder(use_place_holder)]
        pub second_repeat_factor: Vector,
    }
    #[derive(Debug, Clone, PartialEq, :: derive_new :: new, Holder)]
    # [holder (table = Tables)]
    # [holder (field = uniform_curve)]
    #[holder(generate_deserialize)]
    pub struct UniformCurve {}
    #[derive(Debug, Clone, PartialEq, :: derive_new :: new, Holder)]
    # [holder (table = Tables)]
    # [holder (field = vector)]
    #[holder(generate_deserialize)]
    pub struct Vector {
        #[holder(use_place_holder)]
        pub orientation: Direction,
        pub magnitude: LengthMeasure,
    }
}<|MERGE_RESOLUTION|>--- conflicted
+++ resolved
@@ -2076,11 +2076,7 @@
         :: serde :: Deserialize,
     )]
     pub struct BoxWidth(pub PositiveRatioMeasure);
-<<<<<<< HEAD
-    #[derive(Debug, Clone, PartialEq, :: ruststep_derive :: Holder)]
-=======
-    #[derive(Debug, Clone, PartialEq, Holder)]
->>>>>>> 482740f0
+    #[derive(Debug, Clone, PartialEq, Holder)]
     # [holder (table = Tables)]
     #[holder(generate_deserialize)]
     pub enum CharacterSpacingSelect {
@@ -2186,11 +2182,7 @@
         :: serde :: Deserialize,
     )]
     pub struct DayInMonthNumber(pub i64);
-<<<<<<< HEAD
-    #[derive(Debug, Clone, PartialEq, :: ruststep_derive :: Holder)]
-=======
-    #[derive(Debug, Clone, PartialEq, Holder)]
->>>>>>> 482740f0
+    #[derive(Debug, Clone, PartialEq, Holder)]
     # [holder (table = Tables)]
     #[holder(generate_deserialize)]
     pub enum DefinedSymbolSelect {
@@ -2339,11 +2331,7 @@
         :: serde :: Deserialize,
     )]
     pub struct Identifier(pub String);
-<<<<<<< HEAD
-    #[derive(Debug, Clone, PartialEq, :: ruststep_derive :: Holder)]
-=======
-    #[derive(Debug, Clone, PartialEq, Holder)]
->>>>>>> 482740f0
+    #[derive(Debug, Clone, PartialEq, Holder)]
     # [holder (table = Tables)]
     #[holder(generate_deserialize)]
     pub enum InvisibilityContext {
@@ -2385,11 +2373,7 @@
         :: serde :: Deserialize,
     )]
     pub struct Label(pub String);
-<<<<<<< HEAD
-    #[derive(Debug, Clone, PartialEq, :: ruststep_derive :: Holder)]
-=======
-    #[derive(Debug, Clone, PartialEq, Holder)]
->>>>>>> 482740f0
+    #[derive(Debug, Clone, PartialEq, Holder)]
     # [holder (table = Tables)]
     #[holder(generate_deserialize)]
     pub enum LayeredItem {
@@ -2409,11 +2393,7 @@
         :: serde :: Deserialize,
     )]
     pub struct LengthMeasure(pub f64);
-<<<<<<< HEAD
-    #[derive(Debug, Clone, PartialEq, :: ruststep_derive :: Holder)]
-=======
-    #[derive(Debug, Clone, PartialEq, Holder)]
->>>>>>> 482740f0
+    #[derive(Debug, Clone, PartialEq, Holder)]
     # [holder (table = Tables)]
     #[holder(generate_deserialize)]
     pub enum MeasureValue {
@@ -2450,11 +2430,7 @@
         :: serde :: Deserialize,
     )]
     pub struct ParameterValue(pub f64);
-<<<<<<< HEAD
-    #[derive(Debug, Clone, PartialEq, :: ruststep_derive :: Holder)]
-=======
-    #[derive(Debug, Clone, PartialEq, Holder)]
->>>>>>> 482740f0
+    #[derive(Debug, Clone, PartialEq, Holder)]
     # [holder (table = Tables)]
     #[holder(generate_deserialize)]
     pub enum PersonOrganizationSelect {
@@ -2512,11 +2488,7 @@
         :: serde :: Deserialize,
     )]
     pub struct PresentableText(pub String);
-<<<<<<< HEAD
-    #[derive(Debug, Clone, PartialEq, :: ruststep_derive :: Holder)]
-=======
-    #[derive(Debug, Clone, PartialEq, Holder)]
->>>>>>> 482740f0
+    #[derive(Debug, Clone, PartialEq, Holder)]
     # [holder (table = Tables)]
     #[holder(generate_deserialize)]
     pub enum PresentationRepresentationSelect {
@@ -2565,11 +2537,7 @@
         :: serde :: Deserialize,
     )]
     pub struct RatioMeasure(pub f64);
-<<<<<<< HEAD
-    #[derive(Debug, Clone, PartialEq, :: ruststep_derive :: Holder)]
-=======
-    #[derive(Debug, Clone, PartialEq, Holder)]
->>>>>>> 482740f0
+    #[derive(Debug, Clone, PartialEq, Holder)]
     # [holder (table = Tables)]
     #[holder(generate_deserialize)]
     pub enum ShapeDefinition {
@@ -2700,11 +2668,7 @@
         :: serde :: Deserialize,
     )]
     pub struct TextDelineation(pub Label);
-<<<<<<< HEAD
-    #[derive(Debug, Clone, PartialEq, :: ruststep_derive :: Holder)]
-=======
-    #[derive(Debug, Clone, PartialEq, Holder)]
->>>>>>> 482740f0
+    #[derive(Debug, Clone, PartialEq, Holder)]
     # [holder (table = Tables)]
     #[holder(generate_deserialize)]
     pub enum TextOrCharacter {
@@ -2774,11 +2738,7 @@
         :: serde :: Deserialize,
     )]
     pub struct YearNumber(pub i64);
-<<<<<<< HEAD
-    #[derive(Debug, Clone, PartialEq, :: derive_new :: new, :: ruststep_derive :: Holder)]
-=======
-    #[derive(Debug, Clone, PartialEq, :: derive_new :: new, Holder)]
->>>>>>> 482740f0
+    #[derive(Debug, Clone, PartialEq, :: derive_new :: new, Holder)]
     # [holder (table = Tables)]
     # [holder (field = address)]
     #[holder(generate_deserialize)]
