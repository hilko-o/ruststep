//! Procedural macros for second step code generation
//!
//! ```text
//! ┌────────────────┐
//! │ EXPRESS schema │
//! └──┬─────────────┘
//!    │ esprc
//! ┌──▼─────────────────┐
//! │ Abstract Rust code │
//! └──┬─────────────────┘
//!    │ ruststep-derive
//! ┌──▼───────────────┐
//! │ Actual Rust code │
//! └──────────────────┘
//! ```
//!
//! Design
//! -------
//! - [espr::codegen::rust](../espr/codegen/rust/index.html)
//!   generates Rust code with proc-macros defined in this crate.
//! - This crate does not depends on espr explicitly.
//!

use proc_macro::TokenStream;
use proc_macro2::TokenStream as TokenStream2;
use proc_macro_error::{abort_call_site, proc_macro_error};
use quote::quote;
use std::convert::*;

mod common;
mod entity;
mod field_type;
mod holder_attr;
mod select;
mod table_init;
mod type_decl;

use common::*;
use field_type::*;
use holder_attr::*;
use table_init::*;

/// Derive `TableInit` for tables
///
/// ```
/// use ruststep_derive::{as_holder, Holder, TableInit};
/// use std::collections::HashMap;
///
/// #[derive(TableInit, Default)]
/// pub struct Table {
///     a: HashMap<u64, as_holder!(A)>,
///     b: HashMap<u64, as_holder!(B)>,
/// }
///
/// #[derive(Debug, Clone, PartialEq, Holder)]
/// #[holder(table = Table)]
/// #[holder(field = a)]
/// #[holder(generate_deserialize)]
/// pub struct A {
///     pub x: f64,
///     pub y: f64,
/// }
///
/// #[derive(Debug, Clone, PartialEq, Holder)]
/// #[holder(table = Table)]
/// #[holder(field = b)]
/// #[holder(generate_deserialize)]
/// pub struct B {
///     pub z: f64,
///     #[holder(use_place_holder)]
///     pub a: A,
/// }
/// ```
#[proc_macro_error]
#[proc_macro_derive(TableInit)]
pub fn derive_table_init_entry(input: TokenStream) -> TokenStream {
    derive_table_init(&syn::parse(input).unwrap()).into()
}

/// Generate `impl Deserialize` for entity structs
#[proc_macro_error]
#[proc_macro_derive(Deserialize)]
pub fn derive_deserialize_entry(input: TokenStream) -> TokenStream {
    derive_deserialize(&syn::parse(input).unwrap()).into()
}

fn derive_deserialize(ast: &syn::DeriveInput) -> TokenStream2 {
    let ident = &ast.ident;
    match &ast.data {
        syn::Data::Struct(st) => entity::derive_deserialize(ident, st),
        syn::Data::Enum(e) => select::derive_deserialize(ident, e),
        _ => abort_call_site!("Only struct is supprted currently"),
    }
}

/// Generates `Holder` struct and related implementation for each `ENTITY` struct
///
/// `#[holder]` attribute
/// ---------------------
///
/// There are three types of attributes:
///
/// ```ignore
/// #[derive(Holder)]
/// #[holder(table = Table)] // <- container attribute
/// #[holder(field = b)]     // <- this is also a container attribute
/// pub struct B {
///     pub z: f64,
///     #[holder(use_place_holder)] // <- field attribute
///     pub a: A,
/// }
///
/// #[derive(Holder)]
/// #[holder(table = Table)] // <- container attribute
/// pub enum S2 {
///     #[holder(field = a)]        // <- variant attribute
///     #[holder(use_place_holder)] // <- this is also a variant attribute
///     A(Box<A>),
///     P(f64),
/// }
/// ```
///
/// - `#[holder(table = {path::to::table::struct})]`
///   - This must be a container attribute
///   - Specify a struct path which contains a table for this Holder
/// - `#[holder(field = {field_ident})]`
///   - This can be both in container or variant attribute
///   - Identifier of table field
/// - `#[holder(generate_deserialize)]`
///   - This must be a container attribute
///   - Flag for generating `impl Deserialize for XxxHolder`
/// - `#[holder(use_place_holder)]`
///   - This can be both in field or variant attribute
///   - Specify the field is not a simple type
///
#[proc_macro_error]
#[proc_macro_derive(Holder, attributes(holder))]
pub fn derive_holder_entry(input: TokenStream) -> TokenStream {
    derive_holder(&syn::parse(input).unwrap()).into()
}

fn derive_holder(ast: &syn::DeriveInput) -> TokenStream2 {
    let attr = HolderAttr::parse(&ast.attrs);
    let ident = &ast.ident;
    match &ast.data {
        syn::Data::Struct(st) => match st.fields {
            syn::Fields::Named(_) => entity::derive_holder(ident, st, &attr),
            syn::Fields::Unnamed(_) => type_decl::derive_holder(ident, st, &attr),
<<<<<<< HEAD
            syn::Fields::Unit => panic!("Unit struct is not supported."),
=======
            syn::Fields::Unit => abort_call_site!("Unit struct is not supported."),
>>>>>>> 482740f0
        },
        syn::Data::Enum(e) => select::derive_holder(ident, e, &attr),
        _ => abort_call_site!("Only struct is supprted currently"),
    }
}

/// Get `Holder` struct identifier from `ENTITY` struct identifier
///
/// - e.g. `as_holder!(A)` to `AHolder`
///
#[proc_macro_error]
#[proc_macro]
pub fn as_holder(input: TokenStream) -> TokenStream {
    let path = as_holder_path(&syn::parse(input).unwrap());
    let ts = quote! { #path };
    ts.into()
}<|MERGE_RESOLUTION|>--- conflicted
+++ resolved
@@ -146,11 +146,7 @@
         syn::Data::Struct(st) => match st.fields {
             syn::Fields::Named(_) => entity::derive_holder(ident, st, &attr),
             syn::Fields::Unnamed(_) => type_decl::derive_holder(ident, st, &attr),
-<<<<<<< HEAD
-            syn::Fields::Unit => panic!("Unit struct is not supported."),
-=======
             syn::Fields::Unit => abort_call_site!("Unit struct is not supported."),
->>>>>>> 482740f0
         },
         syn::Data::Enum(e) => select::derive_holder(ident, e, &attr),
         _ => abort_call_site!("Only struct is supprted currently"),
